// Copyright 2019-2020 CERN and copyright holders of ALICE O2.
// See https://alice-o2.web.cern.ch/copyright for details of the copyright holders.
// All rights not expressly granted are reserved.
//
// This software is distributed under the terms of the GNU General Public
// License v3 (GPL Version 3), copied verbatim in the file "COPYING".
//
// In applying this license CERN does not waive the privileges and immunities
// granted to it by virtue of its status as an Intergovernmental Organization
// or submit itself to any jurisdiction.
//
// TableProducer to generate Trees for pure protons ans pions (from Lambda), Kaons (from Omegas), deuterons (identified with TOF) and He3 (identified with TPC).
// The output trees contain the ITS cluster size information.
//
// Author: Giorgio Alberto Lucia

#include <vector>
#include <utility>
#include <random>
#include <cstdint>
#include <cstring>
#include <unordered_map>
#include <numeric>

#include "Framework/runDataProcessing.h"
#include "Framework/AnalysisTask.h"
#include "Framework/AnalysisDataModel.h"
#include "Framework/ASoAHelpers.h"
#include "ReconstructionDataFormats/Track.h"
#include "Common/DataModel/TrackSelectionTables.h"
#include "Common/DataModel/Centrality.h"
#include "Common/DataModel/Multiplicity.h"
#include "Common/Core/RecoDecay.h"
#include "Common/Core/trackUtilities.h"
#include "Common/DataModel/EventSelection.h"
#include "PWGLF/DataModel/LFStrangenessTables.h"
#include "DetectorsBase/Propagator.h"
#include "DetectorsBase/GeometryManager.h"
#include "DataFormatsParameters/GRPObject.h"
#include "DataFormatsParameters/GRPMagField.h"
#include "CCDB/BasicCCDBManager.h"

#include "Common/Core/PID/PIDTOF.h"
#include "Common/TableProducer/PID/pidTOFBase.h"
#include "Common/Core/PID/TPCPIDResponse.h"
#include "Common/DataModel/PIDResponse.h"
#include "DCAFitter/DCAFitterN.h"

#include "PWGLF/DataModel/LFClusterStudiesTable.h"

#include "TDatabasePDG.h"
#include "TPDGCode.h"

using namespace ::o2;
using namespace o2::framework;
using namespace o2::framework::expressions;

using Track = o2::track::TrackParCov;
<<<<<<< HEAD
using TracksFullIU = soa::Join<aod::TracksIU, aod::TracksExtra, aod::TracksCovIU, aod::pidTPCEl, aod::pidTPCPi, aod::pidTPCKa, aod::pidTPCPr, aod::pidTPCDe, aod::pidTOFDe, aod::TOFSignal, aod::TOFEvTime>;
using TracksFullIUMc = soa::Join<aod::TracksIU, aod::TracksExtra, aod::TracksCovIU, aod::pidTPCEl, aod::pidTPCPi, aod::pidTPCKa, aod::pidTPCPr, aod::pidTPCDe, aod::pidTOFDe, aod::TOFSignal, aod::TOFEvTime, aod::McTrackLabels>;
=======
using TracksFullIU = soa::Join<aod::TracksIU, aod::TracksExtra, aod::TracksCovIU, aod::pidTPCEl, aod::pidTPCKa, aod::pidTPCDe, aod::pidTOFDe, aod::TOFSignal, aod::TOFEvTime>;
using TracksFullIUMc = soa::Join<aod::TracksIU, aod::TracksExtra, aod::TracksCovIU, aod::pidTPCEl, aod::pidTPCKa, aod::pidTPCDe, aod::pidTOFDe, aod::TOFSignal, aod::TOFEvTime, aod::McTrackLabels>;
>>>>>>> a5d678f7
using CollisionsCustom = soa::Join<aod::Collisions, aod::EvSels>;

namespace BetheBloch
{

constexpr double defaultParams[1][6]{{-1.e32, -1.e32, -1.e32, -1.e32, -1.e32, -1.e32}};
static const std::vector<std::string> parNames{"p0", "p1", "p2", "p3", "p4", "resolution"};

} // namespace BetheBloch

enum V0Type : uint8_t {
  K0s = 0,
  Lambda,
  AntiLambda,
  Photon,
  V0TypeAll
};

enum CascadeType : uint8_t {
  XiMinus = 0,
  OmegaMinus
};

enum Selections {
  kNoCut = 0,
  kSel8,
  kVtxZ,
  kAll
};

enum V0Selections {
  kV0NoCut = 0,
  kV0DaughterQuality,
  kV0DaughterDCA,
  // kV0DCA,
  kV0Radius,
  kV0CosPA,
  kV0PID,
  kV0DaughterDCAtoPV,
  kV0All
};

enum CascSelections {
  kCascNoCut = 0,
  kCascDCA,
  kCascCosPA,
  kAcceptedOmega,
  kRejectedXi,
  kNSigmaTPC,
  kCascAll
};

enum DeSelections {
  kDeNoCut = 0,
  kDeNClsIts,
  kDePIDforTrk,
  kDePIDtpc,
  kDePIDtof,
  kDeAll
};

enum He3Selections {
  kHe3NoCut = 0,
  kHe3NClsIts,
  kHe3PIDforTrk,
  kHe3PIDtpc,
  kHe3PIDtof,
  kHe3All
};

enum PartID {
  none = 0,
  el,
  pi,
  ka,
  pr,
  de,
  he
};

struct CandidateV0 {
  float p_pos = -999.f;
  float eta_pos = -999.f;
  float phi_pos = -999.f;
  uint32_t itsClsize_pos = 0xFFFFF;
  uint8_t partID_pos = 0;
  float pTPC_pos = -999.f;   // extra
  uint32_t pidInTrk_pos = 0; // extra
  int partIDMc_pos = 0;      // mc

  float p_neg = -999.f;
  float eta_neg = -999.f;
  float phi_neg = -999.f;
  uint32_t itsClsize_neg = 0xFFFFF;
  uint8_t partID_neg = 0;
  float pTPC_neg = -999.f;   // extra
  uint32_t pidInTrk_neg = 0; // extra
  int partIDMc_neg = 0;      // mc

  float cosPA = -999.f;  // extra
  float massV0 = -999.f; // extra
};

struct CandidateK {
  float p_K = -999.f;
  float eta_K = -999.f;
  float phi_K = -999.f;
  uint32_t itsClsize_K = 0xFFFFF;
  uint8_t partID_K = 0;
<<<<<<< HEAD
=======
  bool isPositive_K = false;
>>>>>>> a5d678f7
  float pTPC_K = -999.f;      // extra
  uint32_t pidInTrk_K = 0;    // extra
  float tpcNSigma_K = -999.f; // extra
  int partIDMc_K = 0;         // mc

  float cosPA = -999.f;     // extra
  float massOmega = -999.f; // extra
};

struct candidateDe {
  float p_de = -999.f;
  float eta_de = -999.f;
  float phi_de = -999.f;
  uint32_t itsClsize_de = 0xFFFFF;
  uint8_t partID_de = 0;
  float pTPC_de = -999.f;      // extra
  uint32_t pidInTrk_de = 0;    // extra
  float tpcNSigma_de = -999.f; // extra
  float tofNSigma_de = -999.f; // extra
  int partIDMc_de = 0;         // mc
};

struct candidateHe {
  float p_he = -999.f;
  float eta_he = -999.f;
  float phi_he = -999.f;
  uint32_t itsClsize_he = 0xFFFFF;
  uint8_t partID_he = 0;
  float pTPC_he = -999.f;      // extra
  uint32_t pidInTrk_he = 0;    // extra
  float tpcNSigma_he = -999.f; // extra
  float tofNSigma_he = -999.f; // extra
  float massTOF_he = -999.f;   // extra
  int partIDMc_he = 0;         // mc
};

struct LfTreeCreatorClusterStudies {

  Service<o2::ccdb::BasicCCDBManager> m_ccdb;
  int m_runNumber;
  int m_collisionCounter = 0;
  float m_d_bz;
  uint32_t m_randomSeed = 0.;

  Configurable<bool> setting_fillV0{"fillV0", true, "Fill the V0 tree"};
  Configurable<bool> setting_fillK{"fillK", true, "Fill the K tree"};
  Configurable<bool> setting_fillDe{"fillDe", true, "Fill the De tree"};
  Configurable<bool> setting_fillHe3{"fillHe3", true, "Fill the He3 tree"};
  Configurable<bool> setting_smallTable{"smallTable", true, "Use a small table for testing"};

  Configurable<int> setting_materialCorrection{"cfgMaterialCorrection", static_cast<int>(o2::base::Propagator::MatCorrType::USEMatCorrNONE), "Type of material correction"};

  Configurable<float> setting_zVtxMax{"zVtxMax", 10.f, "Maximum z vertex position"};

  Configurable<float> setting_downscaleFactor{"downscaleFactor", 1.f, "Downscale factor for the V0 candidates"};
  Configurable<bool> setting_applyAdditionalEvSel{"applyAdditionalEvSel", false, "Apply additional event selection"};

  Configurable<float> v0track_nClsItsMin{"v0track_NclsItsMin", 0.f, "Minimum number of ITS clusters for the V0 daughters"};
  Configurable<float> v0track_nClsTpcMin{"v0track_NclsTpcMin", 100.f, "Minimum number of TPC clusters for the V0 daughters"};
  Configurable<float> v0track_nClsTpcMaxShared{"v0track_NclsTpcMaxShared", 5.f, "Maximum number of shared TPC clusters for the V0 daughters"};

  // Configurable<float> v0setting_etaMaxV0{"etaMaxV0", 0.8f, "Maximum eta for the V0 daughters"};
  Configurable<float> v0setting_etaMaxV0dau{"etaMaxV0dau", 0.8f, "Maximum eta for the V0 daughters"};
  Configurable<float> v0setting_dcaV0daughters{"v0setting_dcaV0daughters", 0.5f, "DCA between the V0 daughters"};
  Configurable<float> v0setting_dcaV0toPV{"v0setting_dcaV0fromPV", 1.f, "DCA of the V0 to the primary vertex"};
  Configurable<float> v0setting_dcaDaughtersToPV{"v0setting_dcaDaughtersToPV", 1.f, "DCA of the daughters to the primary vertex"};
  Configurable<float> v0setting_radiusMax{"v0setting_radiusMax", 100.f, "Maximum radius of the V0 accepted"};
  Configurable<float> v0setting_radiusMin{"v0setting_radiusMin", 5.f, "Minimum radius of the V0 accepted"};
  Configurable<float> v0setting_cosPA{"v0setting_cosPA", 0.99f, "Cosine of the pointing angle of the V0"};
  Configurable<float> v0setting_nsigmatpc{"v0setting_nsigmaTPC", 4.f, "Number of sigmas for the TPC PID"};
  Configurable<float> v0setting_massWindowLambda{"v0setting_massWindowLambda", 0.02f, "Mass window for the Lambda"};
  Configurable<float> v0setting_massWindowK0s{"v0setting_massWindowK0s", 0.02f, "Mass window for the K0s"};
  Configurable<float> v0setting_nsigmatpcEl{"v0setting_nsigmaTPCEl", 1.f, "Number of sigmas for the TPC PID for electrons"};
  Configurable<float> v0setting_nsigmatpcPi{"v0setting_nsigmaTPCPi", 2.f, "Number of sigmas for the TPC PID for pions"};
  Configurable<float> v0setting_nsigmatpcPr{"v0setting_nsigmaTPCPr", 2.f, "Number of sigmas for the TPC PID for protons"};
  Configurable<float> lambdasetting_qtAPcut{"lambdasetting_qtAPcut", 0.02f, "Cut on the qt for the Armenteros-Podolanski plot for photon rejection"};
  Configurable<float> lambdasetting_pmin{"lambdasetting_pmin", 0.0f, "Minimum momentum for the V0 daughters"};

  Configurable<float> cascsetting_dcaCascDaughters{"casc_setting_dcaV0daughters", 0.1f, "DCA between the V0 daughters"};
  Configurable<float> cascsetting_cosPA{"casc_setting_cosPA", 0.99f, "Cosine of the pointing angle of the V0"};
  Configurable<float> cascsetting_massWindowOmega{"casc_setting_massWindowOmega", 0.01f, "Mass window for the Omega"};
  Configurable<float> cascsetting_massWindowXi{"casc_setting_massWindowXi", 0.01f, "Mass window for the Xi"};
  Configurable<float> cascsetting_nsigmatpc{"casc_setting_nsigmaTPC", 3.f, "Number of sigmas for the TPC PID"};

  Configurable<int> desetting_nClsIts{"desetting_nClsIts", 6, "Minimum number of ITS clusters"};
  Configurable<float> desetting_nsigmatpc{"desetting_nsigmaCutTPC", 2.f, "Number of sigmas for the TPC PID"};
  Configurable<float> desetting_nsigmatof{"desetting_nsigmaCutTOF", 2.f, "Number of sigmas for the TOF PID"};
  Configurable<int> he3setting_nClsIts{"he3setting_nClsIts", 6, "Minimum number of ITS clusters"};
  Configurable<bool> he3setting_compensatePIDinTracking{"he3setting_compensatePIDinTracking", true, "Compensate PID in tracking"};
  Configurable<float> he3setting_nsigmatpc{"he3setting_nsigmaCutTPC", 2.f, "Number of sigmas for the TPC PID"};
  Configurable<float> he3setting_tofmasslow{"he3setting_tofmasslow", 1.8f, "Lower limit for the TOF mass"};
  Configurable<float> he3setting_tofmasshigh{"he3setting_tofmasshigh", 4.2f, "Upper limit for the TOF mass"};

  // Bethe Bloch parameters
  std::array<float, 6> m_BBparamsDe, m_BBparamsHe;
  Configurable<LabeledArray<double>> setting_BetheBlochParams{"setting_BetheBlochParams", {BetheBloch::defaultParams[0], 2, 6, {"De", "He3"}, BetheBloch::parNames}, "TPC Bethe-Bloch parameterisation for nuclei"};

  Preslice<aod::V0s> m_perCollisionV0 = o2::aod::v0::collisionId;
  Preslice<aod::Cascades> m_perCollisionCascade = o2::aod::cascade::collisionId;
  Preslice<TracksFullIU> m_perCol = aod::track::collisionId;
  Preslice<TracksFullIUMc> m_perColMC = aod::track::collisionId;

  HistogramRegistry m_hAnalysis{
    "LFTreeCreator",
    {{"collision_selections", "Collision selection; selection; counts", {HistType::kTH1F, {{Selections::kAll, -0.5, static_cast<double>(Selections::kAll) - 0.5}}}},
     {"v0_selections", "V0 selection; selection; counts", {HistType::kTH1F, {{V0Selections::kV0All, -0.5, static_cast<double>(V0Selections::kV0All) - 0.5}}}},
     {"casc_selections", "Cascade selection; selection; counts", {HistType::kTH1F, {{CascSelections::kCascAll, -0.5, static_cast<double>(CascSelections::kCascAll) - 0.5}}}},
     {"de_selections", "Deuteron track selection; selection; counts", {HistType::kTH1F, {{DeSelections::kDeAll, -0.5, static_cast<double>(DeSelections::kDeAll) - 0.5}}}},
     {"he3_selections", "He3 track selection; selection; counts", {HistType::kTH1F, {{He3Selections::kHe3All, -0.5, static_cast<double>(He3Selections::kHe3All) - 0.5}}}},
     {"v0_type", "Selected V0; particle; counts", {HistType::kTH1F, {{V0Type::V0TypeAll, -0.5, static_cast<double>(V0Type::V0TypeAll) - 0.5}}}},
     {"radiusV0", "Decay radius (xy) V0; radius (cm); counts", {HistType::kTH1F, {{100, 0., 100.}}}},
     {"massLambda", "#Lambda invariant mass; signed #it{p} (GeV/#it{c}); m (GeV/#it{c}^{2})", {HistType::kTH2F, {{100, -5.f, 5.f}, {50, 1.08f, 1.18f}}}},
     {"Lambda_vs_K0s", "Mass #Lambda vs K^{0}_s; m_{K^{0}_{s}} (GeV/#it{c}^{2}); m_{#Lambda} (GeV/#it{c}^{2})", {HistType::kTH2F, {{50, 0.f, 1.f}, {70, 0.6f, 2.f}}}},
     {"armenteros_plot_before_selections", "Armenteros-Podolanski plot; #alpha; q_{T} (GeV/#it{c})", {HistType::kTH2F, {{100, -1.f, 1.f}, {100, 0.f, 0.3f}}}},
     {"armenteros_plot", "Armenteros-Podolanski plot; #alpha; q_{T} (GeV/#it{c})", {HistType::kTH2F, {{100, -1.f, 1.f}, {100, 0.f, 0.3f}}}},
     {"armenteros_plot_lambda", "Armenteros-Podolanski plot (#Lambda only); #alpha; q_{T} (GeV/#it{c})", {HistType::kTH2F, {{100, -1.f, 1.f}, {100, 0.f, 0.3f}}}},
     {"armenteros_plot_gamma", "Armenteros-Podolanski plot (#gamma only); #alpha; q_{T} (GeV/#it{c})", {HistType::kTH2F, {{100, -1.f, 1.f}, {100, 0.f, 0.3f}}}},
     {"photon_radiusV0", "Photon conversion radius (xy) V0; radius (cm); counts", {HistType::kTH1F, {{100, 0., 100.}}}},
     {"photon_conversion_position", "Photon conversion position; x (cm); y (cm)", {HistType::kTH2F, {{250, -5.f, 5.f}, {250, -5.f, 5.f}}}},
     {"photon_conversion_position_layer", "Photon conversion position (ITS layers); x (cm); y (cm)", {HistType::kTH2F, {{100, -5.f, 5.f}, {100, -5.f, 5.f}}}},
     {"Xi_vs_Omega", "Mass Xi vs Omega; mass Omega (GeV/#it{c}^{2}); mass Xi (GeV/#it{c}^{2})", {HistType::kTH2F, {{50, 1.f, 2.f}, {50, 1.f, 2.f}}}},
     {"massOmega", "Mass #Omega; signed #it{p}_{T} (GeV/#it{c}); mass (GeV/#it{c}^{2})", {HistType::kTH2F, {{100, -5.f, 5.f}, {100, 1.62f, 1.72f}}}},
     {"massOmegaWithBkg", "Mass Omega with Background; mass Omega (GeV/#it{c}^{2}); counts", {HistType::kTH1F, {{100, 1.62f, 1.72f}}}},
     {"nSigmaTPCEl", "nSigma TPC Electron; signed #it{p} (GeV/#it{c}); n#sigma_{TPC} e", {HistType::kTH2F, {{100, -5.0f, 5.0f}, {60, -2.0f, 2.0f}}}},
<<<<<<< HEAD
     {"nSigmaTPCPi", "nSigma TPC Pion; signed #it{p} (GeV/#it{c}); n#sigma_{TPC} #pi", {HistType::kTH2F, {{100, -5.0f, 5.0f}, {60, -3.0f, 3.0f}}}},
     {"nSigmaTPCKa", "nSigma TPC Kaon; signed #it{p} (GeV/#it{c}); n#sigma_{TPC} e", {HistType::kTH2F, {{100, -5.0f, 5.0f}, {60, -4.0f, 4.0f}}}},
     {"nSigmaTPCPr", "nSigma TPC Proton; signed #it{p} (GeV/#it{c}); n#sigma_{TPC} p", {HistType::kTH2F, {{100, -5.0f, 5.0f}, {60, -3.0f, 3.0f}}}},
=======
     {"nSigmaTPCKa", "nSigma TPC Kaon; signed #it{p} (GeV/#it{c}); n#sigma_{TPC} e", {HistType::kTH2F, {{100, -5.0f, 5.0f}, {60, -4.0f, 4.0f}}}},
>>>>>>> a5d678f7
     {"nSigmaTPCDe", "nSigma TPC Deuteron; signed #it{p} (GeV/#it{c}); n#sigma_{TPC} d", {HistType::kTH2F, {{100, -5.0f, 5.0f}, {100, -3.0f, 3.0f}}}},
     {"nSigmaTPCHe", "nSigma TPC He3; signed #it{p} (GeV/#it{c}); n#sigma_{TPC} ^{3}He", {HistType::kTH2F, {{100, -5.0f, 5.0f}, {100, -3.0f, 3.0f}}}},
     {"nSigmaTOFDe", "nSigma TOF Deuteron; signed #it{p} (GeV/#it{c}); n#sigma_{TOF} d", {HistType::kTH2F, {{100, -5.0f, 5.0f}, {100, -3.0f, 3.0f}}}},
     {"TOFmassHe", "TOF mass He3; signed #it{p}_{T} (GeV/#it{c}); mass_{TOF} ^{3}He (GeV/#it{c}^2)", {HistType::kTH2F, {{100, -5.0f, 5.0f}, {100, 1.0f, 5.0f}}}},
     {"pmatchingEl", "#it{p} matching e; signed #it{p}_{TPC} (GeV/#it{c}); #it{p}_{TPC} - #it{p} (GeV/#it{c})", {HistType::kTH2F, {{100, -5.0f, 5.0f}, {100, -0.5f, 0.5f}}}},
     {"pmatchingPi", "#it{p} matching #pi; signed #it{p}_{TPC} (GeV/#it{c}); #it{p}_{TPC} - #it{p} (GeV/#it{c})", {HistType::kTH2F, {{100, -5.0f, 5.0f}, {100, -0.5f, 0.5f}}}},
     {"pmatchingKa", "#it{p} matching K; signed #it{p}_{TPC} (GeV/#it{c}); #it{p}_{TPC} - #it{p} (GeV/#it{c})", {HistType::kTH2F, {{100, -5.0f, 5.0f}, {100, -0.5f, 0.5f}}}},
     {"pmatchingPr", "#it{p} matching p; signed #it{p}_{TPC} (GeV/#it{c}); #it{p}_{TPC} - #it{p} (GeV/#it{c})", {HistType::kTH2F, {{100, -5.0f, 5.0f}, {100, -0.5f, 0.5f}}}},
     {"pmatchingDe", "#it{p} matching d; signed #it{p}_{TPC} (GeV/#it{c}); #it{p}_{TPC} - #it{p} (GeV/#it{c})", {HistType::kTH2F, {{100, -5.0f, 5.0f}, {100, -0.5f, 0.5f}}}},
     {"pmatchingHe", "#it{p} matching ^{3}He; signed #it{p}_{TPC} (GeV/#it{c}); #it{p}_{TPC} - #it{p} (GeV/#it{c})", {HistType::kTH2F, {{100, -5.0f, 5.0f}, {100, -0.5f, 0.5f}}}},
     {"zVtx", "Binning for the vertex z in cm", {HistType::kTH1F, {{100, -20.f, 20.f}}}},
     {"isPositive", "is the candidate positive?; isPositive; counts", {HistType::kTH1F, {{2, -0.5f, 1.5f}}}}},
    OutputObjHandlingPolicy::AnalysisObject,
    false,
    true}; // check histograms

  Produces<o2::aod::ClStTable> m_ClusterStudiesTable;
  Produces<o2::aod::ClStTableExtra> m_ClusterStudiesTableExtra;
  Produces<o2::aod::ClStTableMc> m_ClusterStudiesTableMc;
  Produces<o2::aod::ClStTableMcExt> m_ClusterStudiesTableMcExtra;

  struct V0TrackParCov {
    int64_t globalIndex;
    Track trackParCov;
  };
  std::vector<V0TrackParCov> m_v0TrackParCovs;

  o2::vertexing::DCAFitterN<2> m_fitter;
  o2::pid::tof::Beta<TracksFullIU::iterator> m_responseBeta;
  o2::pid::tof::Beta<TracksFullIUMc::iterator> m_responseBetaMc;

  template <typename T>
  bool initializeFitter(const T& trackParCovA, const T& trackParCovB)
  {
    int nCand = 0;
    try {
      nCand = m_fitter.process(trackParCovA, trackParCovB);
    } catch (...) {
      LOG(error) << "Exception caught in DCA fitter process call!";
      return false;
    }
    if (nCand == 0) {
      return false;
    }

    return true;
  }

  /**
   * Compute the momentum of the track using the fitter
   * @param itrack Index of the track in the fitter
   * @param mom Array to store the momentum
   */
  void computeTrackMomentum(const int itrack, std::array<float, 3>& mom)
  {
    auto fittedTrack = m_fitter.getTrack(itrack);
    fittedTrack.getPxPyPzGlo(mom);
  }

  void computeMotherMomentum(const std::array<float, 3>& momA, const std::array<float, 3>& momB, std::array<float, 3>& momMother)
  {
    momMother[0] = momA[0] + momB[0];
    momMother[1] = momA[1] + momB[1];
    momMother[2] = momA[2] + momB[2];
  }

  /**
   * Compute the alpha for the Armenteros-Podolanski plot
   */
  float computeAlphaAP(const std::array<float, 3>& momMother, const std::array<float, 3>& momP, const std::array<float, 3>& momN)
  {
    float lQlP = std::inner_product(momMother.begin(), momMother.end(), momP.begin(), 0.f);
    float lQlN = std::inner_product(momMother.begin(), momMother.end(), momN.begin(), 0.f);
    return (lQlP - lQlN) / (lQlP + lQlN);
  }

  /**
   * Compute the qt for the Armenteros-Podolanski plot
   */
  float computeQtAP(const std::array<float, 3>& momMother, const std::array<float, 3>& momP)
  {
    float dp = std::inner_product(momMother.begin(), momMother.end(), momP.begin(), 0.f);
    float p2V0 = std::inner_product(momMother.begin(), momMother.end(), momMother.begin(), 0.f);
    float p2A = std::inner_product(momP.begin(), momP.end(), momP.begin(), 0.f);
    return std::sqrt(p2A - dp * dp / p2V0);
  }

  float dcaMotherToPV(const std::array<float, 3>& decayVtx, const std::array<float, 3>& PV, std::array<float, 3> momMother) const
  {
    std::array<float, 3> relPos = {decayVtx[0] - PV[0], decayVtx[1] - PV[1], decayVtx[2] - PV[2]};
    float lmomMotherl = std::hypot(momMother[0], momMother[1], momMother[2]);
    return std::sqrt((std::pow(relPos[1] * momMother[2] - relPos[2] * momMother[1], 2) + std::pow(relPos[2] * momMother[0] - relPos[0] * momMother[2], 2) + std::pow(relPos[0] * momMother[1] - relPos[1] * momMother[0], 2))) / lmomMotherl;
  }

  template <typename T>
  float dcaToPV(const std::array<float, 3>& PV, T& trackParCov, gpu::gpustd::array<float, 2>& dcaInfo)
  {
    o2::base::Propagator::Instance()->propagateToDCABxByBz({PV[0], PV[1], PV[2]}, trackParCov, 2.f, m_fitter.getMatCorrType(), &dcaInfo);
    return std::hypot(dcaInfo[0], dcaInfo[1]);
  }

  float computeMassMother(const float massA, const float massB, const std::array<float, 3>& momA, const std::array<float, 3>& momB, const std::array<float, 3>& momMother) const
  {
    float eA = std::hypot(massA, std::hypot(momA[0], momA[1], momA[2]));
    float eB = std::hypot(massB, std::hypot(momB[0], momB[1], momB[2]));
    float lmomMotherl = std::hypot(momMother[0], momMother[1], momMother[2]);
    float eMother = eA + eB;
    return std::sqrt(eMother * eMother - lmomMotherl * lmomMotherl);
  }

  bool collisionSelection(const CollisionsCustom::iterator& collision)
  {
    m_hAnalysis.fill(HIST("collision_selections"), Selections::kNoCut);
    if (!collision.sel8()) {
      return false;
    }
    m_hAnalysis.fill(HIST("collision_selections"), Selections::kSel8);
    // if (!collision.selection_bit(aod::evsel::kNoSameBunchPileup)) {
    //   return false;
    // }
    if (std::abs(collision.posZ()) > setting_zVtxMax) {
      return false;
    }
    m_hAnalysis.fill(HIST("collision_selections"), Selections::kVtxZ);
    return true;
  }

  // =========================================================================================================

  /**
   * Select the V0 daughters based on the quality cuts
   */
  template <typename T>
  bool qualitySelectionV0Daughter(const T& track)
  {
    if (std::abs(track.eta()) > v0setting_etaMaxV0dau) {
      return false;
    }
    if (track.itsNCls() < v0track_nClsItsMin ||
        track.tpcNClsFound() < v0track_nClsTpcMin ||
        track.tpcNClsCrossedRows() < v0track_nClsTpcMin ||
        track.tpcNClsCrossedRows() < 0.8 * track.tpcNClsFindable() ||
        track.tpcNClsShared() > v0track_nClsTpcMaxShared) {
      return false;
    }
    return true;
  }

  bool qualitySelectionV0(const double /*dcaV0toPV*/, const double dcaV0daughters, const double radiusV0, const double cosPA)
  {
    if (std::abs(dcaV0daughters) > v0setting_dcaV0daughters) {
      return false;
    }
    m_hAnalysis.fill(HIST("v0_selections"), V0Selections::kV0DaughterDCA);
    if (radiusV0 > v0setting_radiusMax || radiusV0 < v0setting_radiusMin) {
      return false;
    }
    m_hAnalysis.fill(HIST("v0_selections"), V0Selections::kV0Radius);
    if (std::abs(cosPA) < v0setting_cosPA) {
      return false;
    }
    m_hAnalysis.fill(HIST("v0_selections"), V0Selections::kV0CosPA);
    return true;
  }

  bool qualitySelectionCascade(const double dcaCascDaughters, const double cosPA)
  {
    if (std::abs(dcaCascDaughters) > cascsetting_dcaCascDaughters) {
      return false;
    }
    m_hAnalysis.fill(HIST("casc_selections"), CascSelections::kCascDCA);
    if (std::abs(cosPA) < cascsetting_cosPA) {
      return false;
    }
    m_hAnalysis.fill(HIST("casc_selections"), CascSelections::kCascCosPA);
    return true;
  }

  // =========================================================================================================

  template <typename T>
  float computeNSigmaDe(const T& candidate)
  {
    float expTPCSignal = o2::tpc::BetheBlochAleph(static_cast<float>(candidate.tpcInnerParam() / constants::physics::MassDeuteron), m_BBparamsDe[0], m_BBparamsDe[1], m_BBparamsDe[2], m_BBparamsDe[3], m_BBparamsDe[4]);
    double resoTPC{expTPCSignal * m_BBparamsDe[5]};
    return static_cast<float>((candidate.tpcSignal() - expTPCSignal) / resoTPC);
  }

  template <typename T>
  bool selectionPIDtpcDe(const T& candidate)
  {
    auto nSigmaDe = computeNSigmaDe(candidate);
    if (std::abs(nSigmaDe) < desetting_nsigmatpc) {
      return true;
    }
    return false;
  }

  // =========================================================================================================

  template <typename T>
  float computeNSigmaHe3(const T& candidate)
  {
    bool heliumPID = candidate.pidForTracking() == o2::track::PID::Helium3 || candidate.pidForTracking() == o2::track::PID::Alpha;
    float correctedTPCinnerParam = (heliumPID && he3setting_compensatePIDinTracking) ? candidate.tpcInnerParam() / 2.f : candidate.tpcInnerParam();
    float expTPCSignal = o2::tpc::BetheBlochAleph(static_cast<float>(correctedTPCinnerParam * 2.f / constants::physics::MassHelium3), m_BBparamsHe[0], m_BBparamsHe[1], m_BBparamsHe[2], m_BBparamsHe[3], m_BBparamsHe[4]);
    double resoTPC{expTPCSignal * m_BBparamsHe[5]};
    return static_cast<float>((candidate.tpcSignal() - expTPCSignal) / resoTPC);
  }

  template <typename T>
  bool selectionPIDtpcHe3(const T& candidate)
  {
    auto nSigmaHe3 = computeNSigmaHe3(candidate);
    if (std::abs(nSigmaHe3) < he3setting_nsigmatpc) {
      return true;
    }
    return false;
  }

  template <typename T>
  float computeTOFmassHe3(const T& candidate)
  {
    float beta = m_responseBeta.GetBeta(candidate);
    beta = std::min(1.f - 1.e-6f, std::max(1.e-4f, beta)); /// sometimes beta > 1 or < 0, to be checked
    bool heliumPID = candidate.pidForTracking() == o2::track::PID::Helium3 || candidate.pidForTracking() == o2::track::PID::Alpha;
    float correctedTPCinnerParamHe3 = (heliumPID && he3setting_compensatePIDinTracking) ? candidate.tpcInnerParam() / 2.f : candidate.tpcInnerParam();
    return correctedTPCinnerParamHe3 * 2.f * std::sqrt(1.f / (beta * beta) - 1.f);
  }

  template <typename T>
  float computeTOFmassHe3Mc(const T& candidate)
  {
    float beta = m_responseBetaMc.GetBeta(candidate);
    beta = std::min(1.f - 1.e-6f, std::max(1.e-4f, beta)); /// sometimes beta > 1 or < 0, to be checked
    bool heliumPID = candidate.pidForTracking() == o2::track::PID::Helium3 || candidate.pidForTracking() == o2::track::PID::Alpha;
    float correctedTPCinnerParamHe3 = (heliumPID && he3setting_compensatePIDinTracking) ? candidate.tpcInnerParam() / 2.f : candidate.tpcInnerParam();
    return correctedTPCinnerParamHe3 * 2.f * std::sqrt(1.f / (beta * beta) - 1.f);
  }

  // =========================================================================================================

  template <class Bc>
  void initCCDB(Bc const& bc)
  {
    if (m_runNumber == bc.runNumber()) {
      return;
    }

    auto timestamp = bc.timestamp();
    o2::parameters::GRPMagField* grpmag = 0x0;

    auto grpmagPath{"GLO/Config/GRPMagField"};
    grpmag = m_ccdb->getForTimeStamp<o2::parameters::GRPMagField>("GLO/Config/GRPMagField", timestamp);
    if (!grpmag) {
      LOG(fatal) << "Got nullptr from CCDB for path " << grpmagPath << " of object GRPMagField for timestamp " << timestamp;
    }
    o2::base::Propagator::initFieldFromGRP(grpmag);

    // Fetch magnetic field from ccdb for current collision
    m_d_bz = o2::base::Propagator::Instance()->getNominalBz();
    LOG(info) << "Retrieved GRP for timestamp " << timestamp << " with magnetic field of " << m_d_bz << " kG";
    m_runNumber = bc.runNumber();
    m_fitter.setBz(m_d_bz);

    // o2::base::Propagator::Instance()->setMatLUT(lut);
  }

  void init(o2::framework::InitContext&)
  {
    m_runNumber = 0;
    m_d_bz = 0;

    m_ccdb->setURL("http://alice-ccdb.cern.ch");
    m_ccdb->setCaching(true);
    m_ccdb->setLocalObjectValidityChecking();
    m_ccdb->setFatalWhenNull(false);
    // lut = o2::base::MatLayerCylSet::rectifyPtrFromFile(ccdb->get<o2::base::MatLayerCylSet>("GLO/Param/MatLUT"));

    m_fitter.setPropagateToPCA(true);
    m_fitter.setMaxR(200.);
    m_fitter.setMinParamChange(1e-3);
    m_fitter.setMinRelChi2Change(0.9);
    m_fitter.setMaxDZIni(4);
    m_fitter.setMaxDXYIni(4);
    m_fitter.setMaxChi2(1e9);
    m_fitter.setUseAbsDCA(true);
    m_fitter.setWeightedFinalPCA(false);
    int mat{static_cast<int>(setting_materialCorrection)};
    m_fitter.setMatCorrType(static_cast<o2::base::Propagator::MatCorrType>(mat));

    LOG(info) << "Bethe-Bloch parameters for He3:";
    for (int i = 0; i < 5; i++) {
      m_BBparamsHe[i] = setting_BetheBlochParams->get("He3", Form("p%i", i));
      LOG(info) << "p" << i << ": " << m_BBparamsHe[i];
    }
    m_BBparamsHe[5] = setting_BetheBlochParams->get("He3", "resolution");
    LOG(info) << "resolution: " << m_BBparamsHe[5];

    LOG(info) << "Bethe-Bloch parameters for De:";
    for (int i = 0; i < 5; i++) {
      m_BBparamsDe[i] = setting_BetheBlochParams->get("De", Form("p%i", i));
      LOG(info) << "p" << i << ": " << m_BBparamsDe[i];
    }
    m_BBparamsDe[5] = setting_BetheBlochParams->get("De", "resolution");
    LOG(info) << "resolution: " << m_BBparamsDe[5];

    std::vector<std::string> collision_selection_labels = {"All", "sel8", "z_{VTX} < 10 cm"};
    for (int i = 0; i < Selections::kAll; i++)
      m_hAnalysis.get<TH1>(HIST("collision_selections"))->GetXaxis()->SetBinLabel(i + 1, collision_selection_labels[i].c_str());

    std::vector<std::string> V0_selection_labels = {"All", "daughter track quality", "V0 daughters dca", "V0 radius", "V0 dca to PV", "V0 cosPA", "V0 mass selection", "V0 daughter DCA to PV"};
    for (int i = 0; i < V0Selections::kV0All; i++)
      m_hAnalysis.get<TH1>(HIST("v0_selections"))->GetXaxis()->SetBinLabel(i + 1, V0_selection_labels[i].c_str());

    std::vector<std::string> Casc_selection_labels = {"All", "Casc DCA", "Casc CosPA", "Accepted Omega", "Rejected Xi"};
    for (int i = 0; i < CascSelections::kCascAll; i++)
      m_hAnalysis.get<TH1>(HIST("casc_selections"))->GetXaxis()->SetBinLabel(i + 1, Casc_selection_labels[i].c_str());

    std::vector<std::string> De_selection_labels = {"All", "n clusters ITS", "De PID for tracking", "n#sigma_{TPC} d", "n#sigma_{TOF} d"};
    for (int i = 0; i < DeSelections::kDeAll; i++)
      m_hAnalysis.get<TH1>(HIST("de_selections"))->GetXaxis()->SetBinLabel(i + 1, De_selection_labels[i].c_str());

    std::vector<std::string> He3_selection_labels = {"All", "n clusters ITS", "He3 PID for tracking", "n#sigma_{TPC} ^{3}He", "n#sigma_{TOF} ^{3}He"};
    for (int i = 0; i < He3Selections::kHe3All; i++)
      m_hAnalysis.get<TH1>(HIST("he3_selections"))->GetXaxis()->SetBinLabel(i + 1, He3_selection_labels[i].c_str());

    std::vector<std::string> V0Type_labels = {"K0s", "#Lambda", "#bar{#Lambda}", "Photon"};
    for (int i = 0; i < V0Type::V0TypeAll; i++)
      m_hAnalysis.get<TH1>(HIST("v0_type"))->GetXaxis()->SetBinLabel(i + 1, V0Type_labels[i].c_str());
  }

  bool fillV0Cand(const std::array<float, 3>& PV, const aod::V0s::iterator& v0, CandidateV0& candV0)
  {
    m_hAnalysis.fill(HIST("v0_selections"), V0Selections::kV0NoCut);

    auto posTrack = v0.posTrack_as<TracksFullIU>();
    auto negTrack = v0.negTrack_as<TracksFullIU>();
    if (!qualitySelectionV0Daughter(posTrack) || !qualitySelectionV0Daughter(negTrack)) {
      return false;
    }
    m_hAnalysis.fill(HIST("v0_selections"), V0Selections::kV0DaughterQuality);

    auto daughterTrackCovarianceA = getTrackParCov(posTrack);
    auto daughterTrackCovarianceB = getTrackParCov(negTrack);
    if (!initializeFitter(daughterTrackCovarianceA, daughterTrackCovarianceB)) {
      return false;
    }

    std::array<float, 3> momPos, momNeg, momMother;
    computeTrackMomentum(0, momPos);
    computeTrackMomentum(1, momNeg);
    computeMotherMomentum(momPos, momNeg, momMother);
    ROOT::Math::SVector<double, 3> vec_decayVtx = m_fitter.getPCACandidate();
    std::array<float, 3> decayVtx = {static_cast<float>(vec_decayVtx[0]), static_cast<float>(vec_decayVtx[1]), static_cast<float>(vec_decayVtx[2])};
    float alphaAP = computeAlphaAP(momMother, momPos, momNeg);
    float qtAP = computeQtAP(momMother, momPos);
    m_hAnalysis.fill(HIST("armenteros_plot_before_selections"), alphaAP, qtAP);

    gpu::gpustd::array<float, 2> dcaInfo;
    V0TrackParCov v0TrackParCov{v0.globalIndex(), m_fitter.createParentTrackParCov()};
    float dcaV0daughters = std::sqrt(std::abs(m_fitter.getChi2AtPCACandidate()));
    float radiusV0 = std::hypot(decayVtx[0], decayVtx[1]);
    float dcaV0toPV = dcaToPV(PV, v0TrackParCov.trackParCov, dcaInfo);
    float cosPA = RecoDecay::cpa(PV, decayVtx, momMother);
    if (!qualitySelectionV0(dcaV0toPV, dcaV0daughters, radiusV0, cosPA)) {
      return false;
    }

    // mass hypothesis
    float massLambdaV0 = computeMassMother(o2::constants::physics::MassProton, o2::constants::physics::MassPionCharged, momPos, momNeg, momMother);
    float massAntiLambdaV0 = computeMassMother(o2::constants::physics::MassPionCharged, o2::constants::physics::MassProton, momPos, momNeg, momMother);
    float massK0sV0 = computeMassMother(o2::constants::physics::MassPionCharged, o2::constants::physics::MassPionCharged, momPos, momNeg, momMother);
    m_hAnalysis.fill(HIST("Lambda_vs_K0s"), massK0sV0, massLambdaV0);
    // float massPhotonV0 = computeMassMother(o2::constants::physics::MassElectron, o2::constants::physics::MassElectron, momPos, momNeg, momMother);

    uint8_t v0Bitmask(0);
    if (v0.isPhotonV0()) {
      SETBIT(v0Bitmask, Photon);
    }
    if (std::abs(massK0sV0 - o2::constants::physics::MassK0Short) < v0setting_massWindowK0s) {
      SETBIT(v0Bitmask, K0s);
    }
    if ((std::abs(massLambdaV0 - o2::constants::physics::MassLambda0) < v0setting_massWindowLambda) && (alphaAP > 0)) {
      SETBIT(v0Bitmask, Lambda);
    }
    if ((std::abs(massAntiLambdaV0 - o2::constants::physics::MassLambda0) < v0setting_massWindowLambda) && (alphaAP < 0)) {
      SETBIT(v0Bitmask, AntiLambda);
    }
    if (v0Bitmask == 0 || (v0Bitmask & (v0Bitmask - 1)) != 0) {
      return false;
    }
    m_hAnalysis.fill(HIST("v0_selections"), V0Selections::kV0PID);

    uint8_t partID_pos{0}, partID_neg{0};
    if (TESTBIT(v0Bitmask, Lambda)) {
      if (qtAP < lambdasetting_qtAPcut)
        return false;
      if (std::abs(posTrack.tpcNSigmaPr()) > v0setting_nsigmatpcPr || std::abs(negTrack.tpcNSigmaPi()) > v0setting_nsigmatpcPi)
        return false;
      if (std::hypot(momMother[0], momMother[1], momMother[2]) < lambdasetting_pmin)
        return false;
      partID_pos = PartID::pr;
      partID_neg = PartID::pi;
      m_hAnalysis.fill(HIST("v0_type"), V0Type::Lambda);
    } else if (TESTBIT(v0Bitmask, AntiLambda)) {
      if (qtAP < lambdasetting_qtAPcut)
        return false;
      if (std::abs(posTrack.tpcNSigmaPi()) > v0setting_nsigmatpcPr || std::abs(negTrack.tpcNSigmaPr()) > v0setting_nsigmatpcPi)
        return false;
      if (std::hypot(momMother[0], momMother[1], momMother[2]) < lambdasetting_pmin)
        return false;
      partID_pos = PartID::pi;
      partID_neg = PartID::pr;
      m_hAnalysis.fill(HIST("v0_type"), V0Type::AntiLambda);
    } else if (TESTBIT(v0Bitmask, K0s)) {
      m_hAnalysis.fill(HIST("v0_type"), V0Type::K0s);
      return false; // K0s not implemented
    } else if (TESTBIT(v0Bitmask, Photon)) {
      // require photon conversion to happen in one of the Inner Tracker layers (± 0.5 cm resolution)
      m_hAnalysis.fill(HIST("photon_conversion_position"), decayVtx[0], decayVtx[1]);
      m_hAnalysis.fill(HIST("photon_radiusV0"), radiusV0);
      if (!(radiusV0 > 1.76 && radiusV0 < 4.71))
        return false;
      if (std::abs(posTrack.tpcNSigmaEl()) > v0setting_nsigmatpcEl || std::abs(negTrack.tpcNSigmaEl()) > v0setting_nsigmatpcEl)
        return false;
      m_hAnalysis.fill(HIST("photon_conversion_position_layer"), decayVtx[0], decayVtx[1]);
      partID_pos = PartID::el;
      partID_neg = PartID::el;
      m_hAnalysis.fill(HIST("v0_type"), V0Type::Photon);
    } else {
      return false;
    }

    float dcaToPVpos = dcaToPV(PV, daughterTrackCovarianceA, dcaInfo);
    if (std::abs(dcaToPVpos) < v0setting_dcaDaughtersToPV /*&& std::abs(dcaInfo[0]) < v0setting_dcaDaughtersToPV*/) {
      return false;
    }
    float dcaToPVneg = dcaToPV(PV, daughterTrackCovarianceB, dcaInfo);
    if (std::abs(dcaToPVneg) < v0setting_dcaDaughtersToPV /*&& std::abs(dcaInfo[0]) < v0setting_dcaDaughtersToPV*/) {
      return false;
    }

    float massV0{0.f};
    m_hAnalysis.fill(HIST("v0_selections"), V0Selections::kV0DaughterDCAtoPV);
    if (TESTBIT(v0Bitmask, Lambda)) {
      massV0 = massLambdaV0;
      m_hAnalysis.fill(HIST("massLambda"), std::hypot(momMother[0], momMother[1], momMother[2]), massLambdaV0);
      m_hAnalysis.fill(HIST("armenteros_plot_lambda"), alphaAP, qtAP);
      m_hAnalysis.fill(HIST("nSigmaTPCPr"), std::hypot(momPos[0], momPos[1], momPos[2]), posTrack.tpcNSigmaPr());
      m_hAnalysis.fill(HIST("nSigmaTPCPi"), std::hypot(momNeg[0], momNeg[1], momNeg[2]) * -1.f, negTrack.tpcNSigmaPi());
      m_hAnalysis.fill(HIST("pmatchingPr"), posTrack.tpcInnerParam(), posTrack.tpcInnerParam() - posTrack.p());
      m_hAnalysis.fill(HIST("pmatchingPi"), -negTrack.tpcInnerParam(), negTrack.tpcInnerParam() - negTrack.p());
    } else if (TESTBIT(v0Bitmask, AntiLambda)) {
      massV0 = massAntiLambdaV0;
      m_hAnalysis.fill(HIST("massLambda"), std::hypot(momMother[0], momMother[1], momMother[2]) * -1.f, massAntiLambdaV0);
      // "signed" pt for antimatter
      m_hAnalysis.fill(HIST("armenteros_plot_lambda"), alphaAP, qtAP);
      m_hAnalysis.fill(HIST("nSigmaTPCPi"), std::hypot(momPos[0], momPos[1], momPos[2]), posTrack.tpcNSigmaPi());
      m_hAnalysis.fill(HIST("nSigmaTPCPi"), std::hypot(momNeg[0], momNeg[1], momNeg[2]) * -1.f, negTrack.tpcNSigmaPr());
      m_hAnalysis.fill(HIST("pmatchingPi"), posTrack.tpcInnerParam(), posTrack.tpcInnerParam() - posTrack.p());
      m_hAnalysis.fill(HIST("pmatchingPr"), -negTrack.tpcInnerParam(), negTrack.tpcInnerParam() - negTrack.p());
    } else if (TESTBIT(v0Bitmask, Photon)) {
      massV0 = 0.f;
      m_hAnalysis.fill(HIST("nSigmaTPCEl"), std::hypot(momPos[0], momPos[1], momPos[2]), posTrack.tpcNSigmaEl());
      m_hAnalysis.fill(HIST("nSigmaTPCEl"), std::hypot(momNeg[0], momNeg[1], momNeg[2]) * -1.f, negTrack.tpcNSigmaEl());
      m_hAnalysis.fill(HIST("armenteros_plot_gamma"), alphaAP, qtAP);
      m_hAnalysis.fill(HIST("pmatchingEl"), posTrack.tpcInnerParam(), posTrack.tpcInnerParam() - posTrack.p());
      m_hAnalysis.fill(HIST("pmatchingEl"), -negTrack.tpcInnerParam(), negTrack.tpcInnerParam() - negTrack.p());
    }
    m_hAnalysis.fill(HIST("radiusV0"), radiusV0);
    m_hAnalysis.fill(HIST("armenteros_plot"), alphaAP, qtAP);
    m_v0TrackParCovs.push_back(v0TrackParCov);

    candV0.p_pos = std::hypot(momPos[0], momPos[1], momPos[2]) * posTrack.sign();
    candV0.eta_pos = RecoDecay::eta(momPos);
    candV0.phi_pos = RecoDecay::phi(momPos);
    candV0.itsClsize_pos = posTrack.itsClusterSizes();
    candV0.partID_pos = partID_pos;
    candV0.pTPC_pos = posTrack.tpcInnerParam() * posTrack.sign();
    candV0.pidInTrk_pos = posTrack.pidForTracking();

    candV0.p_neg = std::hypot(momNeg[0], momNeg[1], momNeg[2]) * negTrack.sign();
    candV0.eta_neg = RecoDecay::eta(momNeg);
    candV0.phi_neg = RecoDecay::phi(momNeg);
    candV0.itsClsize_neg = negTrack.itsClusterSizes();
    candV0.partID_neg = partID_neg;
    candV0.pTPC_neg = negTrack.tpcInnerParam() * negTrack.sign();
    candV0.pidInTrk_pos = posTrack.pidForTracking();

    candV0.cosPA = cosPA;
    candV0.massV0 = massV0;

    return true;
  }

  bool fillV0CandMc(const aod::V0s::iterator& v0, CandidateV0& candV0)
  {
    auto posTrack = v0.posTrack_as<TracksFullIUMc>();
    auto negTrack = v0.negTrack_as<TracksFullIUMc>();

    if (!posTrack.has_mcParticle() || !negTrack.has_mcParticle()) {
      return false;
    }

    auto posMcParticle = posTrack.mcParticle();
    auto negMcParticle = negTrack.mcParticle();

    candV0.partIDMc_pos = posMcParticle.pdgCode();
    candV0.partIDMc_neg = negMcParticle.pdgCode();

    return true;
  }

  void fillV0Table(const CandidateV0& candV0)
  {
    if (setting_smallTable) {
      m_ClusterStudiesTable(
        candV0.p_pos,         // p_pos
        candV0.eta_pos,       // eta_pos
        candV0.phi_pos,       // phi_pos
        candV0.itsClsize_pos, // itsClsize_pos
        candV0.partID_pos);   // partID_pos
      m_ClusterStudiesTable(
        candV0.p_neg,         // p_neg
        candV0.eta_neg,       // eta_neg
        candV0.phi_neg,       // phi_neg
        candV0.itsClsize_neg, // itsClsize_neg
        candV0.partID_neg);   // partID_neg
    } else {
      m_ClusterStudiesTableExtra(
<<<<<<< HEAD
        candV0.p_pos,         // p_pos
        candV0.eta_pos,       // eta_pos
        candV0.phi_pos,       // phi_pos
        candV0.itsClsize_pos, // itsClsize_pos
        candV0.partID_pos,    // partID_pos
        candV0.pTPC_pos,      // pTPC_pos
        candV0.pidInTrk_pos,  // pidInTrk_pos
        -999.f,               // TpcNSigma_pos
        -999.f,               // TofNSigma_pos
        -999.f,               // TofMass_pos
        candV0.cosPA,         // cosPA
        candV0.massV0);       // massV0
      m_ClusterStudiesTableExtra(
        candV0.p_neg,         // p_neg
        candV0.eta_neg,       // eta_neg
        candV0.phi_neg,       // phi_neg
        candV0.itsClsize_neg, // itsClsize_neg
        candV0.partID_neg,    // partID_neg
        candV0.pTPC_neg,      // pTPC_neg
        candV0.pidInTrk_neg,  // pidInTrk_neg
        -999.f,               // TpcNSigma_neg
        -999.f,               // TofNSigma_neg
        -999.f,               // TofMass_neg
        candV0.cosPA,         // cosPA
        candV0.massV0);       // massV0
    }

    m_hAnalysis.fill(HIST("isPositive"), true);
    m_hAnalysis.fill(HIST("isPositive"), false);
=======
        candV0.p_pos,          // p_pos
        candV0.eta_pos,        // eta_pos
        candV0.phi_pos,        // phi_pos
        candV0.itsClsize_pos,  // itsClsize_pos
        candV0.partID_pos,     // partID_pos
        candV0.isPositive_pos, // isPositive_pos
        candV0.pTPC_pos,       // pTPC_pos
        candV0.pidInTrk_pos,   // pidInTrk_pos
        -999.f,                // TpcNSigma_pos
        -999.f,                // TofNSigma_pos
        -999.f,                // TofMass_pos
        candV0.cosPA,          // cosPA
        candV0.massV0);        // massV0
      m_ClusterStudiesTableExtra(
        candV0.p_neg,          // p_neg
        candV0.eta_neg,        // eta_neg
        candV0.phi_neg,        // phi_neg
        candV0.itsClsize_neg,  // itsClsize_neg
        candV0.partID_neg,     // partID_neg
        candV0.isPositive_neg, // isPositive_neg
        candV0.pTPC_neg,       // pTPC_neg
        candV0.pidInTrk_neg,   // pidInTrk_neg
        -999.f,                // TpcNSigma_neg
        -999.f,                // TofNSigma_neg
        -999.f,                // TofMass_neg
        candV0.cosPA,          // cosPA
        candV0.massV0);        // massV0
    }

    m_hAnalysis.fill(HIST("isPositive"), candV0.isPositive_pos);
    m_hAnalysis.fill(HIST("isPositive"), candV0.isPositive_neg);
>>>>>>> a5d678f7
  }

  void fillV0TableMc(const CandidateV0& candV0)
  {
    if (setting_smallTable) {
      m_ClusterStudiesTableMc(
        candV0.p_pos,         // p_pos
        candV0.eta_pos,       // eta_pos
        candV0.phi_pos,       // phi_pos
        candV0.itsClsize_pos, // itsClsize_pos
        candV0.partID_pos,    // partID_pos
        candV0.partIDMc_pos); // pdgCode_pos
      m_ClusterStudiesTableMc(
        candV0.p_neg,         // p_neg
        candV0.eta_neg,       // eta_neg
        candV0.phi_neg,       // phi_neg
        candV0.itsClsize_neg, // itsClsize_neg
        candV0.partID_neg,    // partID_neg
        candV0.partIDMc_neg); // pdgCode_neg
    } else {
      m_ClusterStudiesTableMcExtra(
<<<<<<< HEAD
        candV0.p_pos,         // p_pos
        candV0.eta_pos,       // eta_pos
        candV0.phi_pos,       // phi_pos
        candV0.itsClsize_pos, // itsClsize_pos
        candV0.partID_pos,    // partID_pos
        candV0.partIDMc_pos,  // pdgCode_neg
        candV0.pTPC_pos,      // pTPC_pos
        candV0.pidInTrk_pos,  // pidInTrk_pos
        -999.f,               // TpcNSigma_pos
        -999.f,               // TofNSigma_pos
        -999.f,               // TofMass_pos
        candV0.cosPA,         // cosPA
        candV0.massV0);       // massV0
      m_ClusterStudiesTableMcExtra(
        candV0.p_neg,         // p_neg
        candV0.eta_neg,       // eta_neg
        candV0.phi_neg,       // phi_neg
        candV0.itsClsize_neg, // itsClsize_neg
        candV0.partID_neg,    // partID_neg
        candV0.partIDMc_neg,  // pdgCode_neg
        candV0.pTPC_neg,      // pTPC_neg
        candV0.pidInTrk_neg,  // pidInTrk_neg
        -999.f,               // TpcNSigma_neg
        -999.f,               // TofNSigma_neg
        -999.f,               // TofMass_neg
        candV0.cosPA,         // cosPA
        candV0.massV0);       // massV0
    }

    m_hAnalysis.fill(HIST("isPositive"), true);
    m_hAnalysis.fill(HIST("isPositive"), false);
=======
        candV0.p_pos,          // p_pos
        candV0.eta_pos,        // eta_pos
        candV0.phi_pos,        // phi_pos
        candV0.itsClsize_pos,  // itsClsize_pos
        candV0.partID_pos,     // partID_pos
        candV0.isPositive_pos, // isPositive_pos
        candV0.partIDMc_pos,   // pdgCode_neg
        candV0.pTPC_pos,       // pTPC_pos
        candV0.pidInTrk_pos,   // pidInTrk_pos
        -999.f,                // TpcNSigma_pos
        -999.f,                // TofNSigma_pos
        -999.f,                // TofMass_pos
        candV0.cosPA,          // cosPA
        candV0.massV0);        // massV0
      m_ClusterStudiesTableMcExtra(
        candV0.p_neg,          // p_neg
        candV0.eta_neg,        // eta_neg
        candV0.phi_neg,        // phi_neg
        candV0.itsClsize_neg,  // itsClsize_neg
        candV0.partID_neg,     // partID_neg
        candV0.isPositive_neg, // isPositive_neg
        candV0.partIDMc_neg,   // pdgCode_neg
        candV0.pTPC_neg,       // pTPC_neg
        candV0.pidInTrk_neg,   // pidInTrk_neg
        -999.f,                // TpcNSigma_neg
        -999.f,                // TofNSigma_neg
        -999.f,                // TofMass_neg
        candV0.cosPA,          // cosPA
        candV0.massV0);        // massV0
    }

    m_hAnalysis.fill(HIST("isPositive"), candV0.isPositive_pos);
    m_hAnalysis.fill(HIST("isPositive"), candV0.isPositive_neg);
>>>>>>> a5d678f7
  }

  bool fillKCand(const std::array<float, 3>& PV, const aod::Cascades::iterator& cascade, CandidateK& candK)
  {
    m_hAnalysis.fill(HIST("casc_selections"), CascSelections::kCascNoCut);

    auto v0Track = cascade.template v0_as<aod::V0s>();
    auto bachelorTrack = cascade.template bachelor_as<TracksFullIU>();

    auto itv0 = std::find_if(m_v0TrackParCovs.begin(), m_v0TrackParCovs.end(), [&](const V0TrackParCov& v0) { return v0.globalIndex == v0Track.globalIndex(); });
    if (itv0 == m_v0TrackParCovs.end()) {
      return false;
    }

    auto v0TrackCovariance = itv0->trackParCov;
    auto bachelorTrackCovariance = getTrackParCov(bachelorTrack);
    if (!initializeFitter(v0TrackCovariance, bachelorTrackCovariance)) {
      return false;
    }

    std::array<float, 3> momV0, momBachelor, momMother;
    computeTrackMomentum(0, momV0);
    computeTrackMomentum(1, momBachelor);
    computeMotherMomentum(momV0, momBachelor, momMother);

    ROOT::Math::SVector<double, 3> vec_decayVtx = m_fitter.getPCACandidate();
    std::array<float, 3> decayVtx = {static_cast<float>(vec_decayVtx[0]), static_cast<float>(vec_decayVtx[1]), static_cast<float>(vec_decayVtx[2])};

    float dcaV0daughters = std::sqrt(std::abs(m_fitter.getChi2AtPCACandidate()));
    float cosPA = RecoDecay::cpa(PV, decayVtx, momMother);

    if (!qualitySelectionCascade(dcaV0daughters, cosPA)) {
      return false;
    }
    // gpu::gpustd::array<float, 2> dcaInfo;
    // float dcaToPVbachelor = dcaToPV(PV, bachelorTrackCovariance, dcaInfo);

    float massXi = computeMassMother(o2::constants::physics::MassLambda0, o2::constants::physics::MassPionCharged, momV0, momBachelor, momMother);
    float massOmega = computeMassMother(o2::constants::physics::MassLambda0, o2::constants::physics::MassKaonCharged, momV0, momBachelor, momMother);
    m_hAnalysis.fill(HIST("Xi_vs_Omega"), massOmega, massXi);
    if (std::abs(massOmega - o2::constants::physics::MassOmegaMinus) > cascsetting_massWindowOmega) {
      return false;
    }
    m_hAnalysis.fill(HIST("massOmegaWithBkg"), massOmega);
    m_hAnalysis.fill(HIST("casc_selections"), CascSelections::kAcceptedOmega);
    if (std::abs(massXi - o2::constants::physics::MassXiMinus) < cascsetting_massWindowXi) {
      return false;
    } // enhance purity by rejecting Xi background
    m_hAnalysis.fill(HIST("casc_selections"), CascSelections::kRejectedXi);
    if (std::abs(bachelorTrack.tpcNSigmaKa()) > cascsetting_nsigmatpc) {
      return false;
    }
    m_hAnalysis.fill(HIST("casc_selections"), CascSelections::kNSigmaTPC);
    m_hAnalysis.fill(HIST("massOmega"), std::hypot(momMother[0], momMother[1]) * bachelorTrack.sign(), massOmega);
    m_hAnalysis.fill(HIST("pmatchingKa"), bachelorTrack.sign() * bachelorTrack.tpcInnerParam(), bachelorTrack.tpcInnerParam() - bachelorTrack.p());
    m_hAnalysis.fill(HIST("nSigmaTPCKa"), bachelorTrack.sign() * std::hypot(momBachelor[0], momBachelor[1], momBachelor[2]), bachelorTrack.tpcNSigmaKa());

    uint8_t partID_bachelor = PartID::ka;

    candK.p_K = std::hypot(momBachelor[0], momBachelor[1], momBachelor[2]) * bachelorTrack.sign();
    candK.eta_K = RecoDecay::eta(momBachelor);
    candK.phi_K = RecoDecay::phi(momBachelor);
    candK.itsClsize_K = bachelorTrack.itsClusterSizes();
    candK.partID_K = partID_bachelor;
    candK.pTPC_K = bachelorTrack.tpcInnerParam() * bachelorTrack.sign();
    candK.pidInTrk_K = bachelorTrack.pidForTracking();
    candK.cosPA = cosPA;
    candK.massOmega = massOmega;
    return true;
  }

  bool fillKCandMc(const aod::Cascades::iterator& cascade, CandidateK& candK)
  {
    auto bachelorTrack = cascade.template bachelor_as<TracksFullIUMc>();

    if (!bachelorTrack.has_mcParticle()) {
      return false;
    }

    auto bachelorMcParticle = bachelorTrack.mcParticle();
    candK.partIDMc_K = bachelorMcParticle.pdgCode();

    return true;
  }

  void fillKTable(const CandidateK& candK)
  {
    if (setting_smallTable) {
      m_ClusterStudiesTable(
        candK.p_K,         // p_K
        candK.eta_K,       // eta_K
        candK.phi_K,       // phi_K
        candK.itsClsize_K, // itsClSize_K
        candK.partID_K);   // pdgCode_K
    } else {
      m_ClusterStudiesTableExtra(
<<<<<<< HEAD
        candK.p_K,         // p_K
        candK.eta_K,       // eta_K
        candK.phi_K,       // phi_K
        candK.itsClsize_K, // itsClSize_K
        candK.partID_K,    // pdgCode_K
        candK.pTPC_K,      // pTPC_K
        candK.pidInTrk_K,  // PIDinTrk_K
        -999.f,            // TpcNSigma_K
        -999.f,            // TofNSigma_K
        -999.f,            // TofMass_K
        candK.cosPA,       // cosPA
        candK.massOmega);  // massMother
    }

    m_hAnalysis.fill(HIST("isPositive"), candK.p_K > 0);
=======
        candK.p_K,          // p_K
        candK.eta_K,        // eta_K
        candK.phi_K,        // phi_K
        candK.itsClsize_K,  // itsClSize_K
        candK.partID_K,     // pdgCode_K
        candK.isPositive_K, // isPositive_K
        candK.pTPC_K,       // pTPC_K
        candK.pidInTrk_K,   // PIDinTrk_K
        -999.f,             // TpcNSigma_K
        -999.f,             // TofNSigma_K
        -999.f,             // TofMass_K
        candK.cosPA,        // cosPA
        candK.massOmega);   // massMother
    }

    m_hAnalysis.fill(HIST("isPositive"), candK.isPositive_K);
>>>>>>> a5d678f7
  }

  void fillKTableMc(const CandidateK& candK)
  {
    if (setting_smallTable) {
      m_ClusterStudiesTableMc(
        candK.p_K,         // p_K
        candK.eta_K,       // eta_K
        candK.phi_K,       // phi_K
        candK.itsClsize_K, // itsClSize_K
        candK.partID_K,    // pdgCode_K
        candK.partIDMc_K); // pdgCode_K
    } else {
      m_ClusterStudiesTableMcExtra(
<<<<<<< HEAD
        candK.p_K,         // p_K
        candK.eta_K,       // eta_K
        candK.phi_K,       // phi_K
        candK.itsClsize_K, // itsClSize_K
        candK.partID_K,    // pdgCode_K
        candK.partIDMc_K,  // pdgCode_K
        candK.pTPC_K,      // pTPC_K
        candK.pidInTrk_K,  // PIDinTrk_K
        -999.f,            // TpcNSigma_K
        -999.f,            // TofNSigma_K
        -999.f,            // TofMass_K
        candK.cosPA,       // cosPA
        candK.massOmega);  // massMother
    }

    m_hAnalysis.fill(HIST("isPositive"), candK.p_K > 0);
=======
        candK.p_K,          // p_K
        candK.eta_K,        // eta_K
        candK.phi_K,        // phi_K
        candK.itsClsize_K,  // itsClSize_K
        candK.partID_K,     // pdgCode_K
        candK.isPositive_K, // isPositive_K
        candK.partIDMc_K,   // pdgCode_K
        candK.pTPC_K,       // pTPC_K
        candK.pidInTrk_K,   // PIDinTrk_K
        -999.f,             // TpcNSigma_K
        -999.f,             // TofNSigma_K
        -999.f,             // TofMass_K
        candK.cosPA,        // cosPA
        candK.massOmega);   // massMother
    }

    m_hAnalysis.fill(HIST("isPositive"), candK.isPositive_K);
>>>>>>> a5d678f7
  }

  void fillDeTable(const TracksFullIU::iterator& track)
  {
    if (track.sign() > 0) {
      return;
    }
    m_hAnalysis.fill(HIST("de_selections"), DeSelections::kDeNoCut);
    if (track.itsNCls() < desetting_nClsIts) {
      return;
    }
    m_hAnalysis.fill(HIST("de_selections"), DeSelections::kDeNClsIts);
    if (track.pidForTracking() != o2::track::PID::Deuteron) {
      return;
    }
    m_hAnalysis.fill(HIST("de_selections"), DeSelections::kDePIDforTrk);
    if (!selectionPIDtpcDe(track)) {
      return;
    }
    m_hAnalysis.fill(HIST("de_selections"), DeSelections::kDePIDtpc);
    if (!track.hasTOF() || std::abs(track.tofNSigmaDe()) > desetting_nsigmatof) {
      return;
    }
    m_hAnalysis.fill(HIST("de_selections"), DeSelections::kDePIDtof);
    m_hAnalysis.fill(HIST("nSigmaTPCDe"), track.p() * track.sign(), computeNSigmaDe(track));
    m_hAnalysis.fill(HIST("nSigmaTOFDe"), track.p() * track.sign(), track.tofNSigmaDe());
    m_hAnalysis.fill(HIST("pmatchingDe"), track.sign() * track.tpcInnerParam(), track.tpcInnerParam() - track.p());

    uint8_t partID = PartID::de;

    if (setting_smallTable) {
      m_ClusterStudiesTable(
        track.p() * track.sign(), // p_De,
        track.eta(),              // eta_De,
        track.phi(),              // phi_De,
        track.itsClusterSizes(),  // itsClSize_De,
        partID);                  // pdgCode_De
    } else {
      m_ClusterStudiesTableExtra(
        track.p() * track.sign(),             // p_De,
        track.eta(),                          // eta_De,
        track.phi(),                          // phi_De,
        track.itsClusterSizes(),              // itsClSize_De,
        partID,                               // pdgCode_De,
        track.tpcInnerParam() * track.sign(), // pTPC_De,
        track.pidForTracking(),               // PIDinTrk_De,
        computeNSigmaDe(track),               // TpcNSigma_De,
        track.tofNSigmaDe(),                  // TofNSigma_De,
        -999.f,                               // TofMass_De,
        -999.f,                               // cosPA,
        -999.f);                              // massMother
    }

    m_hAnalysis.fill(HIST("isPositive"), track.sign() > 0);
  }

  void fillDeTableMc(const TracksFullIUMc::iterator& track)
  {
    if (!track.has_mcParticle() || track.sign() > 0) {
      return;
    }
    auto mcParticle = track.mcParticle();
    m_hAnalysis.fill(HIST("de_selections"), DeSelections::kDeNoCut);
    if (track.itsNCls() < desetting_nClsIts) {
      return;
    }
    m_hAnalysis.fill(HIST("de_selections"), DeSelections::kDeNClsIts);
    if (track.pidForTracking() != o2::track::PID::Deuteron) {
      return;
    }
    m_hAnalysis.fill(HIST("de_selections"), DeSelections::kDePIDforTrk);
    if (!selectionPIDtpcDe(track)) {
      return;
    }
    m_hAnalysis.fill(HIST("de_selections"), DeSelections::kDePIDtpc);
    if (!track.hasTOF() || std::abs(track.tofNSigmaDe()) > desetting_nsigmatof) {
      return;
    }
    m_hAnalysis.fill(HIST("de_selections"), DeSelections::kDePIDtof);
    m_hAnalysis.fill(HIST("nSigmaTPCDe"), track.p() * track.sign(), computeNSigmaDe(track));
    m_hAnalysis.fill(HIST("nSigmaTOFDe"), track.p() * track.sign(), track.tofNSigmaDe());
    m_hAnalysis.fill(HIST("pmatchingDe"), track.sign() * track.tpcInnerParam(), track.tpcInnerParam() - track.p());

    uint8_t partID = PartID::de;

    if (setting_smallTable) {
      m_ClusterStudiesTableMc(
        track.p() * track.sign(), // p_De,
        track.eta(),              // eta_De,
        track.phi(),              // phi_De,
        track.itsClusterSizes(),  // itsClSize_De,
        partID,                   // pdgCode_De,
        mcParticle.pdgCode());    // pdgCodeMc_De
    } else {
      m_ClusterStudiesTableMcExtra(
        track.p() * track.sign(),             // p_De,
        track.eta(),                          // eta_De,
        track.phi(),                          // phi_De,
        track.itsClusterSizes(),              // itsClSize_De,
        partID,                               // pdgCode_De,
        mcParticle.pdgCode(),                 // pdgCodeMc_De
        track.tpcInnerParam() * track.sign(), // pTPC_De,
        track.pidForTracking(),               // PIDinTrk_De,
        computeNSigmaDe(track),               // TpcNSigma_De,
        track.tofNSigmaDe(),                  // TofNSigma_De,
        -999.f,                               // TofMass_De,
        -999.f,                               // cosPA,
        -999.f);                              // massMother
    }
  }

  void fillHe3Table(const TracksFullIU::iterator& track)
  {
    m_hAnalysis.fill(HIST("he3_selections"), He3Selections::kHe3NoCut);

    if (track.itsNCls() < he3setting_nClsIts) {
      return;
    }
    m_hAnalysis.fill(HIST("he3_selections"), He3Selections::kHe3NClsIts);
    if (track.pidForTracking() != o2::track::PID::Helium3) {
      return;
    }
    m_hAnalysis.fill(HIST("he3_selections"), He3Selections::kHe3PIDforTrk);
    if (!selectionPIDtpcHe3(track)) {
      return;
    }
    m_hAnalysis.fill(HIST("he3_selections"), He3Selections::kHe3PIDtpc);
    float tofMass = track.hasTOF() ? computeTOFmassHe3(track) : -999.f;
    if (track.hasTOF() && (tofMass < he3setting_tofmasslow || tofMass > he3setting_tofmasshigh)) {
      return;
    }
<<<<<<< HEAD
=======
    m_hAnalysis.fill(HIST("he3_selections"), He3Selections::kHe3PIDtof);
    m_hAnalysis.fill(HIST("nSigmaTPCHe"), track.p() * track.sign(), computeNSigmaHe3(track));
    m_hAnalysis.fill(HIST("TOFmassHe"), track.p() * track.sign(), tofMass);
    m_hAnalysis.fill(HIST("pmatchingHe"), track.sign() * track.tpcInnerParam(), track.tpcInnerParam() - track.p());

>>>>>>> a5d678f7
    uint8_t partID = PartID::he;
    bool heliumPID = track.pidForTracking() == o2::track::PID::Helium3 || track.pidForTracking() == o2::track::PID::Alpha;
    float correctedTPCinnerParam = (heliumPID && he3setting_compensatePIDinTracking) ? track.tpcInnerParam() / 2.f : track.tpcInnerParam();

    m_hAnalysis.fill(HIST("he3_selections"), He3Selections::kHe3PIDtof);
    m_hAnalysis.fill(HIST("nSigmaTPCHe"), track.p() * track.sign(), computeNSigmaHe3(track));
    m_hAnalysis.fill(HIST("TOFmassHe"), track.p() * track.sign(), tofMass);
    m_hAnalysis.fill(HIST("pmatchingHe"), track.sign() * correctedTPCinnerParam, correctedTPCinnerParam - track.p());

    if (setting_smallTable) {
      m_ClusterStudiesTable(
        track.p() * track.sign(), // p_He3,
        track.eta(),              // eta_He3,
        track.phi(),              // phi_He3,
        track.itsClusterSizes(),  // itsClSize_He3,
        partID);                  // pdgCode_He3
    } else {
      m_ClusterStudiesTableExtra(
        track.p() * track.sign(),              // p_He3,
        track.eta(),                           // eta_He3,
        track.phi(),                           // phi_He3,
        track.itsClusterSizes(),               // itsClSize_He3,
        partID,                                // pdgCode_He3,
        correctedTPCinnerParam * track.sign(), // pTPC_He3,
        track.pidForTracking(),                // PIDinTrk_He3,
        computeNSigmaHe3(track),               // TpcNSigma_He3,
        -999.f,                                // TofNSigma_He3,
        tofMass,                               // TofMass_He3,
        -999.f,                                // cosPA,
        -999.f);                               // massMother
    }

    m_hAnalysis.fill(HIST("isPositive"), track.sign() > 0);
  }

  void fillHe3TableMc(const TracksFullIUMc::iterator& track)
  {
    if (!track.has_mcParticle()) {
      return;
    }
    auto mcParticle = track.mcParticle();
    m_hAnalysis.fill(HIST("he3_selections"), He3Selections::kHe3NoCut);

    if (track.itsNCls() < he3setting_nClsIts) {
      return;
    }
    m_hAnalysis.fill(HIST("he3_selections"), He3Selections::kHe3NClsIts);
    if (track.pidForTracking() != o2::track::PID::Helium3) {
      return;
    }
    m_hAnalysis.fill(HIST("he3_selections"), He3Selections::kHe3PIDforTrk);
    if (!selectionPIDtpcHe3(track)) {
      return;
    }
    m_hAnalysis.fill(HIST("he3_selections"), He3Selections::kHe3PIDtpc);
    float tofMass = track.hasTOF() ? computeTOFmassHe3Mc(track) : -999.f;
    if (track.hasTOF() && (tofMass < he3setting_tofmasslow || tofMass > he3setting_tofmasshigh)) {
      return;
    }
<<<<<<< HEAD
=======
    m_hAnalysis.fill(HIST("he3_selections"), He3Selections::kHe3PIDtof);
    m_hAnalysis.fill(HIST("nSigmaTPCHe"), track.p() * track.sign(), computeNSigmaHe3(track));
    m_hAnalysis.fill(HIST("TOFmassHe"), track.p() * track.sign(), tofMass);
    m_hAnalysis.fill(HIST("pmatchingHe"), track.sign() * track.tpcInnerParam(), track.tpcInnerParam() - track.p());

>>>>>>> a5d678f7
    uint8_t partID = PartID::he;
    bool heliumPID = track.pidForTracking() == o2::track::PID::Helium3 || track.pidForTracking() == o2::track::PID::Alpha;
    float correctedTPCinnerParam = (heliumPID && he3setting_compensatePIDinTracking) ? track.tpcInnerParam() / 2.f : track.tpcInnerParam();

    m_hAnalysis.fill(HIST("he3_selections"), He3Selections::kHe3PIDtof);
    m_hAnalysis.fill(HIST("nSigmaTPCHe"), track.p() * track.sign(), computeNSigmaHe3(track));
    m_hAnalysis.fill(HIST("TOFmassHe"), track.p() * track.sign(), tofMass);
    m_hAnalysis.fill(HIST("pmatchingHe"), track.sign() * correctedTPCinnerParam, correctedTPCinnerParam - track.p());

    if (setting_smallTable) {
      m_ClusterStudiesTableMc(
        track.p() * track.sign(), // p_He3,
        track.eta(),              // eta_He3,
        track.phi(),              // phi_He3,
        track.itsClusterSizes(),  // itsClSize_He3,
        partID,                   // pdgCode_He3,
        mcParticle.pdgCode());    // pdgCodeMc_He3
    } else {
      m_ClusterStudiesTableMcExtra(
        track.p() * track.sign(),              // p_He3
        track.eta(),                           // eta_He3
        track.phi(),                           // phi_He3
        track.itsClusterSizes(),               // itsClSize_He3
        partID,                                // pdgCode_He3
        mcParticle.pdgCode(),                  // pdgCodeMc_He3
        correctedTPCinnerParam * track.sign(), // pTPC_He3
        track.pidForTracking(),                // PIDinTrk_He3
        computeNSigmaHe3(track),               // TpcNSigma_He3
        -999.f,                                // TofNSigma_He3
        tofMass,                               // TofMass_He3
        -999.f,                                // cosPA_He3
        -999.f);                               // massMother_He3
    }
  }

  void processDataV0Casc(CollisionsCustom const& collisions, TracksFullIU const& tracks, aod::V0s const& v0s, aod::Cascades const& cascades, aod::BCsWithTimestamps const&)
  {
    for (const auto& collision : collisions) {
      auto bc = collision.bc_as<aod::BCsWithTimestamps>();
      initCCDB(bc);

      m_collisionCounter++;
      if (m_collisionCounter % static_cast<int>(1e3) == 0)
        LOG(info) << "Processing collision " << m_collisionCounter << " with zVtx = " << collision.posZ();

      if (!collisionSelection(collision)) {
        continue;
      }

      m_hAnalysis.fill(HIST("zVtx"), collision.posZ());
      std::array<float, 3> PV = {collision.posX(), collision.posY(), collision.posZ()};

      const uint64_t collIdx = collision.globalIndex();
      auto v0Table_thisCollision = v0s.sliceBy(m_perCollisionV0, collIdx);
      auto cascTable_thisCollision = cascades.sliceBy(m_perCollisionCascade, collIdx);
      v0Table_thisCollision.bindExternalIndices(&tracks);
      cascTable_thisCollision.bindExternalIndices(&tracks);
      cascTable_thisCollision.bindExternalIndices(&v0s);

      if (setting_fillV0) {
        m_v0TrackParCovs.clear();
        for (auto& v0 : v0Table_thisCollision) {
          CandidateV0 candV0;
          if (fillV0Cand(PV, v0, candV0))
            fillV0Table(candV0);
        }
      }
      if (setting_fillK && setting_fillV0) { // the v0 loops are needed for the Ks
        for (auto& cascade : cascTable_thisCollision) {
          CandidateK candK;
          if (fillKCand(PV, cascade, candK))
            fillKTable(candK);
        }
      }
    }
  }
  PROCESS_SWITCH(LfTreeCreatorClusterStudies, processDataV0Casc, "process Data V0 and cascade", false);

  void processDataNuclei(CollisionsCustom const& collisions, TracksFullIU const& tracks)
  {
    for (const auto& collision : collisions) {
      m_collisionCounter++;
      if (m_collisionCounter % static_cast<int>(1e3) == 0)
        LOG(info) << "Processing collision " << m_collisionCounter << " with zVtx = " << collision.posZ();

      if (!collisionSelection(collision)) {
        continue;
      }

      m_hAnalysis.fill(HIST("zVtx"), collision.posZ());

      const uint64_t collIdx = collision.globalIndex();
      auto TrackTable_thisCollision = tracks.sliceBy(m_perCol, collIdx);
      TrackTable_thisCollision.bindExternalIndices(&tracks);

      for (auto track : TrackTable_thisCollision) {
        if (setting_fillDe)
          fillDeTable(track);
        if (setting_fillHe3)
          fillHe3Table(track);
      }
    }
  }
  PROCESS_SWITCH(LfTreeCreatorClusterStudies, processDataNuclei, "process Data Nuclei", false);

  void processMcV0Casc(CollisionsCustom const& collisions, TracksFullIUMc const& tracks, aod::V0s const& v0s, aod::Cascades const& cascades, aod::BCsWithTimestamps const&)
  {
    for (const auto& collision : collisions) {
      auto bc = collision.bc_as<aod::BCsWithTimestamps>();
      initCCDB(bc);

      m_collisionCounter++;
      if (m_collisionCounter % static_cast<int>(1e3) == 0)
        LOG(info) << "Processing collision " << m_collisionCounter << " with zVtx = " << collision.posZ();

      if (!collisionSelection(collision)) {
        continue;
      }

      m_hAnalysis.fill(HIST("zVtx"), collision.posZ());
      std::array<float, 3> PV = {collision.posX(), collision.posY(), collision.posZ()};

      const uint64_t collIdx = collision.globalIndex();
      auto v0Table_thisCollision = v0s.sliceBy(m_perCollisionV0, collIdx);
      auto cascTable_thisCollision = cascades.sliceBy(m_perCollisionCascade, collIdx);
      v0Table_thisCollision.bindExternalIndices(&tracks);
      cascTable_thisCollision.bindExternalIndices(&tracks);
      cascTable_thisCollision.bindExternalIndices(&v0s);

      if (setting_fillV0) {
        m_v0TrackParCovs.clear();
        for (auto& v0 : v0Table_thisCollision) {
          CandidateV0 candV0;
          if (fillV0Cand(PV, v0, candV0) && fillV0CandMc(v0, candV0))
            fillV0TableMc(candV0);
        }
      }
      if (setting_fillK && setting_fillV0) { // the v0 loops are needed for the Ks
        for (auto& cascade : cascTable_thisCollision) {
          CandidateK candK;
          if (fillKCand(PV, cascade, candK) && fillKCandMc(cascade, candK))
            fillKTableMc(candK);
        }
      }
    }
  }
  PROCESS_SWITCH(LfTreeCreatorClusterStudies, processMcV0Casc, "process Mc V0 and cascade", false);

  void processMcNuclei(CollisionsCustom const& collisions, TracksFullIUMc const& tracks)
  {
    for (const auto& collision : collisions) {
      m_collisionCounter++;
      if (m_collisionCounter % static_cast<int>(1e3) == 0)
        LOG(info) << "Processing collision " << m_collisionCounter << " with zVtx = " << collision.posZ();

      if (!collisionSelection(collision)) {
        continue;
      }

      m_hAnalysis.fill(HIST("zVtx"), collision.posZ());

      const uint64_t collIdx = collision.globalIndex();
      auto TrackTable_thisCollision = tracks.sliceBy(m_perColMC, collIdx);
      TrackTable_thisCollision.bindExternalIndices(&tracks);

      for (auto track : TrackTable_thisCollision) {
        if (setting_fillDe)
          fillDeTableMc(track);
        if (setting_fillHe3)
          fillHe3TableMc(track);
      }
    }
  }
  PROCESS_SWITCH(LfTreeCreatorClusterStudies, processMcNuclei, "process Mc Nuclei", false);

}; // LfTreeCreatorClusterStudies

WorkflowSpec defineDataProcessing(ConfigContext const& cfgc)
{
  return WorkflowSpec{adaptAnalysisTask<LfTreeCreatorClusterStudies>(cfgc)};
}<|MERGE_RESOLUTION|>--- conflicted
+++ resolved
@@ -56,13 +56,8 @@
 using namespace o2::framework::expressions;
 
 using Track = o2::track::TrackParCov;
-<<<<<<< HEAD
 using TracksFullIU = soa::Join<aod::TracksIU, aod::TracksExtra, aod::TracksCovIU, aod::pidTPCEl, aod::pidTPCPi, aod::pidTPCKa, aod::pidTPCPr, aod::pidTPCDe, aod::pidTOFDe, aod::TOFSignal, aod::TOFEvTime>;
 using TracksFullIUMc = soa::Join<aod::TracksIU, aod::TracksExtra, aod::TracksCovIU, aod::pidTPCEl, aod::pidTPCPi, aod::pidTPCKa, aod::pidTPCPr, aod::pidTPCDe, aod::pidTOFDe, aod::TOFSignal, aod::TOFEvTime, aod::McTrackLabels>;
-=======
-using TracksFullIU = soa::Join<aod::TracksIU, aod::TracksExtra, aod::TracksCovIU, aod::pidTPCEl, aod::pidTPCKa, aod::pidTPCDe, aod::pidTOFDe, aod::TOFSignal, aod::TOFEvTime>;
-using TracksFullIUMc = soa::Join<aod::TracksIU, aod::TracksExtra, aod::TracksCovIU, aod::pidTPCEl, aod::pidTPCKa, aod::pidTPCDe, aod::pidTOFDe, aod::TOFSignal, aod::TOFEvTime, aod::McTrackLabels>;
->>>>>>> a5d678f7
 using CollisionsCustom = soa::Join<aod::Collisions, aod::EvSels>;
 
 namespace BetheBloch
@@ -172,10 +167,6 @@
   float phi_K = -999.f;
   uint32_t itsClsize_K = 0xFFFFF;
   uint8_t partID_K = 0;
-<<<<<<< HEAD
-=======
-  bool isPositive_K = false;
->>>>>>> a5d678f7
   float pTPC_K = -999.f;      // extra
   uint32_t pidInTrk_K = 0;    // extra
   float tpcNSigma_K = -999.f; // extra
@@ -300,13 +291,9 @@
      {"massOmega", "Mass #Omega; signed #it{p}_{T} (GeV/#it{c}); mass (GeV/#it{c}^{2})", {HistType::kTH2F, {{100, -5.f, 5.f}, {100, 1.62f, 1.72f}}}},
      {"massOmegaWithBkg", "Mass Omega with Background; mass Omega (GeV/#it{c}^{2}); counts", {HistType::kTH1F, {{100, 1.62f, 1.72f}}}},
      {"nSigmaTPCEl", "nSigma TPC Electron; signed #it{p} (GeV/#it{c}); n#sigma_{TPC} e", {HistType::kTH2F, {{100, -5.0f, 5.0f}, {60, -2.0f, 2.0f}}}},
-<<<<<<< HEAD
      {"nSigmaTPCPi", "nSigma TPC Pion; signed #it{p} (GeV/#it{c}); n#sigma_{TPC} #pi", {HistType::kTH2F, {{100, -5.0f, 5.0f}, {60, -3.0f, 3.0f}}}},
      {"nSigmaTPCKa", "nSigma TPC Kaon; signed #it{p} (GeV/#it{c}); n#sigma_{TPC} e", {HistType::kTH2F, {{100, -5.0f, 5.0f}, {60, -4.0f, 4.0f}}}},
      {"nSigmaTPCPr", "nSigma TPC Proton; signed #it{p} (GeV/#it{c}); n#sigma_{TPC} p", {HistType::kTH2F, {{100, -5.0f, 5.0f}, {60, -3.0f, 3.0f}}}},
-=======
-     {"nSigmaTPCKa", "nSigma TPC Kaon; signed #it{p} (GeV/#it{c}); n#sigma_{TPC} e", {HistType::kTH2F, {{100, -5.0f, 5.0f}, {60, -4.0f, 4.0f}}}},
->>>>>>> a5d678f7
      {"nSigmaTPCDe", "nSigma TPC Deuteron; signed #it{p} (GeV/#it{c}); n#sigma_{TPC} d", {HistType::kTH2F, {{100, -5.0f, 5.0f}, {100, -3.0f, 3.0f}}}},
      {"nSigmaTPCHe", "nSigma TPC He3; signed #it{p} (GeV/#it{c}); n#sigma_{TPC} ^{3}He", {HistType::kTH2F, {{100, -5.0f, 5.0f}, {100, -3.0f, 3.0f}}}},
      {"nSigmaTOFDe", "nSigma TOF Deuteron; signed #it{p} (GeV/#it{c}); n#sigma_{TOF} d", {HistType::kTH2F, {{100, -5.0f, 5.0f}, {100, -3.0f, 3.0f}}}},
@@ -838,7 +825,6 @@
         candV0.partID_neg);   // partID_neg
     } else {
       m_ClusterStudiesTableExtra(
-<<<<<<< HEAD
         candV0.p_pos,         // p_pos
         candV0.eta_pos,       // eta_pos
         candV0.phi_pos,       // phi_pos
@@ -868,39 +854,6 @@
 
     m_hAnalysis.fill(HIST("isPositive"), true);
     m_hAnalysis.fill(HIST("isPositive"), false);
-=======
-        candV0.p_pos,          // p_pos
-        candV0.eta_pos,        // eta_pos
-        candV0.phi_pos,        // phi_pos
-        candV0.itsClsize_pos,  // itsClsize_pos
-        candV0.partID_pos,     // partID_pos
-        candV0.isPositive_pos, // isPositive_pos
-        candV0.pTPC_pos,       // pTPC_pos
-        candV0.pidInTrk_pos,   // pidInTrk_pos
-        -999.f,                // TpcNSigma_pos
-        -999.f,                // TofNSigma_pos
-        -999.f,                // TofMass_pos
-        candV0.cosPA,          // cosPA
-        candV0.massV0);        // massV0
-      m_ClusterStudiesTableExtra(
-        candV0.p_neg,          // p_neg
-        candV0.eta_neg,        // eta_neg
-        candV0.phi_neg,        // phi_neg
-        candV0.itsClsize_neg,  // itsClsize_neg
-        candV0.partID_neg,     // partID_neg
-        candV0.isPositive_neg, // isPositive_neg
-        candV0.pTPC_neg,       // pTPC_neg
-        candV0.pidInTrk_neg,   // pidInTrk_neg
-        -999.f,                // TpcNSigma_neg
-        -999.f,                // TofNSigma_neg
-        -999.f,                // TofMass_neg
-        candV0.cosPA,          // cosPA
-        candV0.massV0);        // massV0
-    }
-
-    m_hAnalysis.fill(HIST("isPositive"), candV0.isPositive_pos);
-    m_hAnalysis.fill(HIST("isPositive"), candV0.isPositive_neg);
->>>>>>> a5d678f7
   }
 
   void fillV0TableMc(const CandidateV0& candV0)
@@ -922,7 +875,6 @@
         candV0.partIDMc_neg); // pdgCode_neg
     } else {
       m_ClusterStudiesTableMcExtra(
-<<<<<<< HEAD
         candV0.p_pos,         // p_pos
         candV0.eta_pos,       // eta_pos
         candV0.phi_pos,       // phi_pos
@@ -954,41 +906,6 @@
 
     m_hAnalysis.fill(HIST("isPositive"), true);
     m_hAnalysis.fill(HIST("isPositive"), false);
-=======
-        candV0.p_pos,          // p_pos
-        candV0.eta_pos,        // eta_pos
-        candV0.phi_pos,        // phi_pos
-        candV0.itsClsize_pos,  // itsClsize_pos
-        candV0.partID_pos,     // partID_pos
-        candV0.isPositive_pos, // isPositive_pos
-        candV0.partIDMc_pos,   // pdgCode_neg
-        candV0.pTPC_pos,       // pTPC_pos
-        candV0.pidInTrk_pos,   // pidInTrk_pos
-        -999.f,                // TpcNSigma_pos
-        -999.f,                // TofNSigma_pos
-        -999.f,                // TofMass_pos
-        candV0.cosPA,          // cosPA
-        candV0.massV0);        // massV0
-      m_ClusterStudiesTableMcExtra(
-        candV0.p_neg,          // p_neg
-        candV0.eta_neg,        // eta_neg
-        candV0.phi_neg,        // phi_neg
-        candV0.itsClsize_neg,  // itsClsize_neg
-        candV0.partID_neg,     // partID_neg
-        candV0.isPositive_neg, // isPositive_neg
-        candV0.partIDMc_neg,   // pdgCode_neg
-        candV0.pTPC_neg,       // pTPC_neg
-        candV0.pidInTrk_neg,   // pidInTrk_neg
-        -999.f,                // TpcNSigma_neg
-        -999.f,                // TofNSigma_neg
-        -999.f,                // TofMass_neg
-        candV0.cosPA,          // cosPA
-        candV0.massV0);        // massV0
-    }
-
-    m_hAnalysis.fill(HIST("isPositive"), candV0.isPositive_pos);
-    m_hAnalysis.fill(HIST("isPositive"), candV0.isPositive_neg);
->>>>>>> a5d678f7
   }
 
   bool fillKCand(const std::array<float, 3>& PV, const aod::Cascades::iterator& cascade, CandidateK& candK)
@@ -1085,7 +1002,6 @@
         candK.partID_K);   // pdgCode_K
     } else {
       m_ClusterStudiesTableExtra(
-<<<<<<< HEAD
         candK.p_K,         // p_K
         candK.eta_K,       // eta_K
         candK.phi_K,       // phi_K
@@ -1101,24 +1017,6 @@
     }
 
     m_hAnalysis.fill(HIST("isPositive"), candK.p_K > 0);
-=======
-        candK.p_K,          // p_K
-        candK.eta_K,        // eta_K
-        candK.phi_K,        // phi_K
-        candK.itsClsize_K,  // itsClSize_K
-        candK.partID_K,     // pdgCode_K
-        candK.isPositive_K, // isPositive_K
-        candK.pTPC_K,       // pTPC_K
-        candK.pidInTrk_K,   // PIDinTrk_K
-        -999.f,             // TpcNSigma_K
-        -999.f,             // TofNSigma_K
-        -999.f,             // TofMass_K
-        candK.cosPA,        // cosPA
-        candK.massOmega);   // massMother
-    }
-
-    m_hAnalysis.fill(HIST("isPositive"), candK.isPositive_K);
->>>>>>> a5d678f7
   }
 
   void fillKTableMc(const CandidateK& candK)
@@ -1133,7 +1031,6 @@
         candK.partIDMc_K); // pdgCode_K
     } else {
       m_ClusterStudiesTableMcExtra(
-<<<<<<< HEAD
         candK.p_K,         // p_K
         candK.eta_K,       // eta_K
         candK.phi_K,       // phi_K
@@ -1150,25 +1047,6 @@
     }
 
     m_hAnalysis.fill(HIST("isPositive"), candK.p_K > 0);
-=======
-        candK.p_K,          // p_K
-        candK.eta_K,        // eta_K
-        candK.phi_K,        // phi_K
-        candK.itsClsize_K,  // itsClSize_K
-        candK.partID_K,     // pdgCode_K
-        candK.isPositive_K, // isPositive_K
-        candK.partIDMc_K,   // pdgCode_K
-        candK.pTPC_K,       // pTPC_K
-        candK.pidInTrk_K,   // PIDinTrk_K
-        -999.f,             // TpcNSigma_K
-        -999.f,             // TofNSigma_K
-        -999.f,             // TofMass_K
-        candK.cosPA,        // cosPA
-        candK.massOmega);   // massMother
-    }
-
-    m_hAnalysis.fill(HIST("isPositive"), candK.isPositive_K);
->>>>>>> a5d678f7
   }
 
   void fillDeTable(const TracksFullIU::iterator& track)
@@ -1300,14 +1178,7 @@
     if (track.hasTOF() && (tofMass < he3setting_tofmasslow || tofMass > he3setting_tofmasshigh)) {
       return;
     }
-<<<<<<< HEAD
-=======
-    m_hAnalysis.fill(HIST("he3_selections"), He3Selections::kHe3PIDtof);
-    m_hAnalysis.fill(HIST("nSigmaTPCHe"), track.p() * track.sign(), computeNSigmaHe3(track));
-    m_hAnalysis.fill(HIST("TOFmassHe"), track.p() * track.sign(), tofMass);
-    m_hAnalysis.fill(HIST("pmatchingHe"), track.sign() * track.tpcInnerParam(), track.tpcInnerParam() - track.p());
-
->>>>>>> a5d678f7
+    
     uint8_t partID = PartID::he;
     bool heliumPID = track.pidForTracking() == o2::track::PID::Helium3 || track.pidForTracking() == o2::track::PID::Alpha;
     float correctedTPCinnerParam = (heliumPID && he3setting_compensatePIDinTracking) ? track.tpcInnerParam() / 2.f : track.tpcInnerParam();
@@ -1367,14 +1238,7 @@
     if (track.hasTOF() && (tofMass < he3setting_tofmasslow || tofMass > he3setting_tofmasshigh)) {
       return;
     }
-<<<<<<< HEAD
-=======
-    m_hAnalysis.fill(HIST("he3_selections"), He3Selections::kHe3PIDtof);
-    m_hAnalysis.fill(HIST("nSigmaTPCHe"), track.p() * track.sign(), computeNSigmaHe3(track));
-    m_hAnalysis.fill(HIST("TOFmassHe"), track.p() * track.sign(), tofMass);
-    m_hAnalysis.fill(HIST("pmatchingHe"), track.sign() * track.tpcInnerParam(), track.tpcInnerParam() - track.p());
-
->>>>>>> a5d678f7
+
     uint8_t partID = PartID::he;
     bool heliumPID = track.pidForTracking() == o2::track::PID::Helium3 || track.pidForTracking() == o2::track::PID::Alpha;
     float correctedTPCinnerParam = (heliumPID && he3setting_compensatePIDinTracking) ? track.tpcInnerParam() / 2.f : track.tpcInnerParam();
