--- conflicted
+++ resolved
@@ -296,7 +296,6 @@
      {"nSigmaTPCDe", "nSigma TPC Deuteron; signed #it{p} (GeV/#it{c}); n#sigma_{TPC} d", {HistType::kTH2F, {{100, -5.0f, 5.0f}, {100, -3.0f, 3.0f}}}},
      {"nSigmaTPCHe", "nSigma TPC He3; signed #it{p} (GeV/#it{c}); n#sigma_{TPC} ^{3}He", {HistType::kTH2F, {{100, -5.0f, 5.0f}, {100, -3.0f, 3.0f}}}},
      {"nSigmaTOFDe", "nSigma TOF Deuteron; signed #it{p} (GeV/#it{c}); n#sigma_{TOF} d", {HistType::kTH2F, {{100, -5.0f, 5.0f}, {100, -3.0f, 3.0f}}}},
-<<<<<<< HEAD
      {"TOFmassDe", "TOF mass De; signed #it{p}_{T} (GeV/#it{c}); mass_{TOF} ^{3}He (GeV/#it{c}^2)", {HistType::kTH2F, {{100, -5.0f, 5.0f}, {100, 1.0f, 5.0f}}}},
      {"TOFmassHe", "TOF mass He3; signed #it{p}_{T} (GeV/#it{c}); mass_{TOF} ^{3}He (GeV/#it{c}^2)", {HistType::kTH2F, {{100, -5.0f, 5.0f}, {100, 1.0f, 5.0f}}}},
      {"pmatchingEl", "#it{p} matching e; signed #it{p}_{TPC} (GeV/#it{c}); #frac{#it{p}_{TPC} - #it{p}}{#it{p}_{TPC}}", {HistType::kTH2F, {{100, -5.0f, 5.0f}, {100, -0.5f, 0.5f}}}},
@@ -305,15 +304,6 @@
      {"pmatchingPr", "#it{p} matching p; signed #it{p}_{TPC} (GeV/#it{c}); #frac{#it{p}_{TPC} - #it{p}}{#it{p}_{TPC}}", {HistType::kTH2F, {{100, -5.0f, 5.0f}, {100, -0.5f, 0.5f}}}},
      {"pmatchingDe", "#it{p} matching d; signed #it{p}_{TPC} (GeV/#it{c}); #frac{#it{p}_{TPC} - #it{p}}{#it{p}_{TPC}}", {HistType::kTH2F, {{100, -5.0f, 5.0f}, {100, -0.5f, 0.5f}}}},
      {"pmatchingHe", "#it{p} matching ^{3}He; signed #it{p}_{TPC} (GeV/#it{c}); #frac{#it{p}_{TPC} - #it{p}}{#it{p}_{TPC}}", {HistType::kTH2F, {{100, -5.0f, 5.0f}, {100, -0.5f, 0.5f}}}},
-=======
-     {"TOFmassHe", "TOF mass He3; signed #it{p}_{T} (GeV/#it{c}); mass_{TOF} ^{3}He (GeV/#it{c}^2)", {HistType::kTH2F, {{100, -5.0f, 5.0f}, {100, 1.0f, 5.0f}}}},
-     {"pmatchingEl", "#it{p} matching e; signed #it{p}_{TPC} (GeV/#it{c}); #it{p}_{TPC} - #it{p} (GeV/#it{c})", {HistType::kTH2F, {{100, -5.0f, 5.0f}, {100, -0.5f, 0.5f}}}},
-     {"pmatchingPi", "#it{p} matching #pi; signed #it{p}_{TPC} (GeV/#it{c}); #it{p}_{TPC} - #it{p} (GeV/#it{c})", {HistType::kTH2F, {{100, -5.0f, 5.0f}, {100, -0.5f, 0.5f}}}},
-     {"pmatchingKa", "#it{p} matching K; signed #it{p}_{TPC} (GeV/#it{c}); #it{p}_{TPC} - #it{p} (GeV/#it{c})", {HistType::kTH2F, {{100, -5.0f, 5.0f}, {100, -0.5f, 0.5f}}}},
-     {"pmatchingPr", "#it{p} matching p; signed #it{p}_{TPC} (GeV/#it{c}); #it{p}_{TPC} - #it{p} (GeV/#it{c})", {HistType::kTH2F, {{100, -5.0f, 5.0f}, {100, -0.5f, 0.5f}}}},
-     {"pmatchingDe", "#it{p} matching d; signed #it{p}_{TPC} (GeV/#it{c}); #it{p}_{TPC} - #it{p} (GeV/#it{c})", {HistType::kTH2F, {{100, -5.0f, 5.0f}, {100, -0.5f, 0.5f}}}},
-     {"pmatchingHe", "#it{p} matching ^{3}He; signed #it{p}_{TPC} (GeV/#it{c}); #it{p}_{TPC} - #it{p} (GeV/#it{c})", {HistType::kTH2F, {{100, -5.0f, 5.0f}, {100, -0.5f, 0.5f}}}},
->>>>>>> 6bc79337
      {"zVtx", "Binning for the vertex z in cm", {HistType::kTH1F, {{100, -20.f, 20.f}}}},
      {"isPositive", "is the candidate positive?; isPositive; counts", {HistType::kTH1F, {{2, -0.5f, 1.5f}}}}},
     OutputObjHandlingPolicy::AnalysisObject,
@@ -783,13 +773,9 @@
       m_hAnalysis.fill(HIST("armenteros_plot_lambda"), alphaAP, qtAP);
       m_hAnalysis.fill(HIST("nSigmaTPCPr"), std::hypot(momPos[0], momPos[1], momPos[2]), posTrack.tpcNSigmaPr());
       m_hAnalysis.fill(HIST("nSigmaTPCPi"), std::hypot(momNeg[0], momNeg[1], momNeg[2]) * -1.f, negTrack.tpcNSigmaPi());
-<<<<<<< HEAD
       m_hAnalysis.fill(HIST("pmatchingPr"), posTrack.tpcInnerParam(), (posTrack.tpcInnerParam() - posTrack.p()) / posTrack.tpcInnerParam());
       m_hAnalysis.fill(HIST("pmatchingPi"), -negTrack.tpcInnerParam(), (negTrack.tpcInnerParam() - negTrack.p()) / negTrack.tpcInnerParam());
-=======
-      m_hAnalysis.fill(HIST("pmatchingPr"), posTrack.tpcInnerParam(), posTrack.tpcInnerParam() - posTrack.p());
-      m_hAnalysis.fill(HIST("pmatchingPi"), -negTrack.tpcInnerParam(), negTrack.tpcInnerParam() - negTrack.p());
->>>>>>> 6bc79337
+
     } else if (TESTBIT(v0Bitmask, AntiLambda)) {
       massV0 = massAntiLambdaV0;
       m_hAnalysis.fill(HIST("massLambda"), std::hypot(momMother[0], momMother[1], momMother[2]) * -1.f, massAntiLambdaV0);
@@ -797,13 +783,9 @@
       m_hAnalysis.fill(HIST("armenteros_plot_lambda"), alphaAP, qtAP);
       m_hAnalysis.fill(HIST("nSigmaTPCPi"), std::hypot(momPos[0], momPos[1], momPos[2]), posTrack.tpcNSigmaPi());
       m_hAnalysis.fill(HIST("nSigmaTPCPi"), std::hypot(momNeg[0], momNeg[1], momNeg[2]) * -1.f, negTrack.tpcNSigmaPr());
-<<<<<<< HEAD
       m_hAnalysis.fill(HIST("pmatchingPi"), posTrack.tpcInnerParam(), (posTrack.tpcInnerParam() - posTrack.p()) / posTrack.tpcInnerParam());
       m_hAnalysis.fill(HIST("pmatchingPr"), -negTrack.tpcInnerParam(), (negTrack.tpcInnerParam() - negTrack.p()) / negTrack.tpcInnerParam());
-=======
-      m_hAnalysis.fill(HIST("pmatchingPi"), posTrack.tpcInnerParam(), posTrack.tpcInnerParam() - posTrack.p());
-      m_hAnalysis.fill(HIST("pmatchingPr"), -negTrack.tpcInnerParam(), negTrack.tpcInnerParam() - negTrack.p());
->>>>>>> 6bc79337
+
     } else if (TESTBIT(v0Bitmask, Photon)) {
       massV0 = 0.f;
       m_hAnalysis.fill(HIST("nSigmaTPCEl"), std::hypot(momPos[0], momPos[1], momPos[2]), posTrack.tpcNSigmaEl());
@@ -1009,11 +991,7 @@
     }
     m_hAnalysis.fill(HIST("casc_selections"), CascSelections::kNSigmaTPC);
     m_hAnalysis.fill(HIST("massOmega"), std::hypot(momMother[0], momMother[1]) * bachelorTrack.sign(), massOmega);
-<<<<<<< HEAD
     m_hAnalysis.fill(HIST("pmatchingKa"), bachelorTrack.sign() * bachelorTrack.tpcInnerParam(), (bachelorTrack.tpcInnerParam() - bachelorTrack.p()) / bachelorTrack.tpcInnerParam());
-=======
-    m_hAnalysis.fill(HIST("pmatchingKa"), bachelorTrack.sign() * bachelorTrack.tpcInnerParam(), bachelorTrack.tpcInnerParam() - bachelorTrack.p());
->>>>>>> 6bc79337
     m_hAnalysis.fill(HIST("nSigmaTPCKa"), bachelorTrack.sign() * std::hypot(momBachelor[0], momBachelor[1], momBachelor[2]), bachelorTrack.tpcNSigmaKa());
 
     uint8_t partID_bachelor = PartID::ka;
@@ -1121,13 +1099,9 @@
     }
     m_hAnalysis.fill(HIST("de_selections"), DeSelections::kDePIDtof);
     m_hAnalysis.fill(HIST("nSigmaTPCDe"), track.p() * track.sign(), computeNSigmaDe(track));
-    m_hAnalysis.fill(HIST("nSigmaTOFDe"), track.p() * track.sign(), track.tofNSigmaDe());
-<<<<<<< HEAD
+    m_hAnalysis.fill(HIST("nSigmaTOFDe"), track.p() * track.sign(), track.tofNSigmaDe())
     m_hAnalysis.fill(HIST("TOFmassDe"), track.p() * track.sign(), computeTOFmassDe(track));
     m_hAnalysis.fill(HIST("pmatchingDe"), track.sign() * track.tpcInnerParam(), (track.tpcInnerParam() - track.p()) / track.tpcInnerParam());
-=======
-    m_hAnalysis.fill(HIST("pmatchingDe"), track.sign() * track.tpcInnerParam(), track.tpcInnerParam() - track.p());
->>>>>>> 6bc79337
 
     uint8_t partID = PartID::de;
 
@@ -1179,12 +1153,8 @@
     m_hAnalysis.fill(HIST("de_selections"), DeSelections::kDePIDtof);
     m_hAnalysis.fill(HIST("nSigmaTPCDe"), track.p() * track.sign(), computeNSigmaDe(track));
     m_hAnalysis.fill(HIST("nSigmaTOFDe"), track.p() * track.sign(), track.tofNSigmaDe());
-<<<<<<< HEAD
     m_hAnalysis.fill(HIST("TOFmassDe"), track.p() * track.sign(), computeTOFmassDeMc(track));
     m_hAnalysis.fill(HIST("pmatchingDe"), track.sign() * track.tpcInnerParam(), (track.tpcInnerParam() - track.p()) / track.tpcInnerParam());
-=======
-    m_hAnalysis.fill(HIST("pmatchingDe"), track.sign() * track.tpcInnerParam(), track.tpcInnerParam() - track.p());
->>>>>>> 6bc79337
 
     uint8_t partID = PartID::de;
 
@@ -1237,11 +1207,8 @@
     m_hAnalysis.fill(HIST("he3_selections"), He3Selections::kHe3PIDtof);
     m_hAnalysis.fill(HIST("nSigmaTPCHe"), track.p() * track.sign(), computeNSigmaHe3(track));
     m_hAnalysis.fill(HIST("TOFmassHe"), track.p() * track.sign(), tofMass);
-<<<<<<< HEAD
     m_hAnalysis.fill(HIST("pmatchingHe"), track.sign() * correctedTPCinnerParam, (correctedTPCinnerParam - track.p()) / correctedTPCinnerParam);
-=======
-    m_hAnalysis.fill(HIST("pmatchingHe"), track.sign() * correctedTPCinnerParam, correctedTPCinnerParam - track.p());
->>>>>>> 6bc79337
+
 
     if (setting_smallTable) {
       m_ClusterStudiesTable(
@@ -1296,11 +1263,8 @@
     m_hAnalysis.fill(HIST("he3_selections"), He3Selections::kHe3PIDtof);
     m_hAnalysis.fill(HIST("nSigmaTPCHe"), track.p() * track.sign(), computeNSigmaHe3(track));
     m_hAnalysis.fill(HIST("TOFmassHe"), track.p() * track.sign(), tofMass);
-<<<<<<< HEAD
     m_hAnalysis.fill(HIST("pmatchingHe"), track.sign() * correctedTPCinnerParam, (correctedTPCinnerParam - track.p()) / correctedTPCinnerParam);
-=======
-    m_hAnalysis.fill(HIST("pmatchingHe"), track.sign() * correctedTPCinnerParam, correctedTPCinnerParam - track.p());
->>>>>>> 6bc79337
+
 
     if (setting_smallTable) {
       m_ClusterStudiesTableMc(
@@ -1469,13 +1433,10 @@
       TrackTable_thisCollision.bindExternalIndices(&tracks);
 
       for (auto track : TrackTable_thisCollision) {
-<<<<<<< HEAD
         if (!nucleiTrackSelection(track)) {
           continue;
         }
 
-=======
->>>>>>> 6bc79337
         if (setting_fillDe) {
           fillDeTableMc(track);
         }
